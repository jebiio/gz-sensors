## Gazebo Sensors 7

<<<<<<< HEAD
### Gazebo Sensors 7.X.X

### Gazebo Sensors 7.0.0 (202X-XX-XX)

## Gazebo Sensors 6

### Gazebo Sensors 6.4.0 (2022-05-13)
=======
### Ignition Sensors 6.6.0 (2022-06-17)

1. Add BoundingBox Sensor
    * [Pull request #136](https://github.com/gazebosim/gz-sensors/pull/136)

### Ignition Sensors 6.5.0 (2022-05-24)

1. Add HasConnections function
    * [Pull request #222](https://github.com/ignitionrobotics/ign-sensors/pull/222)

### Ignition Sensors 6.4.0 (2022-05-13)
>>>>>>> 329e30f8

1. Set lidar visibility mask
    * [Pull request #224](https://github.com/gazebosim/gz-sensors/pull/224)

1. Fix triggered camera test
    * [Pull request #215](https://github.com/gazebosim/gz-sensors/pull/215)

1. Add support for l8 format
    * [Pull request #220](https://github.com/gazebosim/gz-sensors/pull/220)

1. Fix `<ignition_frame_id>` not working for GpuLidarSensor
    * [Pull request #218](https://github.com/gazebosim/gz-sensors/pull/218)

### Gazebo Sensors 6.3.0 (2022-04-04)

1. IMU custom_rpy parent_frame should be set to 'world'
    * [Pull request #212](https://github.com/gazebosim/gz-sensors/pull/212)

1. Triggered Camera
    * [Pull request #194](https://github.com/gazebosim/gz-sensors/pull/194)

1. Check if noise or distortion render pass is null
    * [Pull request #211](https://github.com/gazebosim/gz-sensors/pull/211)

### Gazebo Sensors 6.2.0 (2022-03-29)

1. Distortion Camera Sensor
    * [Pull request #192](https://github.com/gazebosim/gz-sensors/pull/192)

1. Add Ubuntu Jammy CI
    * [Pull request #206](https://github.com/gazebosim/gz-sensors/pull/206)

1. Add function for enabling / disabling a sensor
    * [Pull request #204](https://github.com/gazebosim/gz-sensors/pull/204)

1. IMU sensor API to get world ref frame and heading offset
    * [Pull request #186](https://github.com/gazebosim/gz-sensors/pull/186)

1. Use pose multiplication instead of addition
    * [Pull request #199](https://github.com/gazebosim/gz-sensors/pull/199)

1. Enable cpplint check in github actions CI
    * [Pull request #198](https://github.com/gazebosim/gz-sensors/pull/198)

1. Conform to ros format for header field frame_id of sensor msgs
    * [Pull request #195](https://github.com/gazebosim/gz-sensors/pull/195)

1. Fix compiler warnings (CMP0072 and copy elision)
    * [Pull request #188](https://github.com/gazebosim/gz-sensors/pull/188)

### Gazebo Sensors 6.1.0 (2022-01-04)

1. Add NavSat (GPS) sensor
    * [Pull request #177](https://github.com/gazebosim/gz-sensors/pull/177)

1. Added Logic to flag pointcloud as not dense if invalid point is detected
    * [Pull request #180](https://github.com/gazebosim/gz-sensors/pull/180)

1. IMU ``custom_rpy``  tag parsing added
    * [Pull request #178](https://github.com/gazebosim/gz-sensors/pull/178)

### Gazebo Sensors 6.0.1 (2021-11-12)

1. Disable GPU lidar tests on macOS
    * [Pull request #163](https://github.com/gazebosim/gz-sensors/pull/163)

1. Added macOS install instructions.
    * [Pull request #162](https://github.com/gazebosim/gz-sensors/pull/162)

1. Destroy rendering sensors when sensor is removed.
    * [Pull request #169](https://github.com/gazebosim/gz-sensors/pull/169)

### Gazebo Sensors 6.0.0 (2021-09-30)

1. Trivial tutorial typo correction in Custom Sensors tutorial
    * [Pull request #160](https://github.com/gazebosim/gz-sensors/pull/160)

1. Bumps in fortress: gz-sensors6
    * [Pull request #120](https://github.com/gazebosim/gz-sensors/pull/120)

1. Port codecov to new configuration
    * [Pull request #129](https://github.com/gazebosim/gz-sensors/pull/129)

1. Remove deprecations: tock
    * [Pull request #141](https://github.com/gazebosim/gz-sensors/pull/141)

1. Make Sensors aware of CameraPassCountPerGpuFlush & Scene::PostFrame
    * [Pull request #145](https://github.com/gazebosim/gz-sensors/pull/145)

1. Remove plugin interface and support custom sensors
    * [Pull request #90](https://github.com/gazebosim/gz-sensors/pull/90)

1. Run ogre 1.x tests on macos
    * [Pull request #156](https://github.com/gazebosim/gz-sensors/pull/156)

1. Segmentation sensor
    * [Pull request #133](https://github.com/gazebosim/gz-sensors/pull/133)

1. Joint Force-Torque Sensor
    * [Pull request #144](https://github.com/gazebosim/gz-sensors/pull/144)

## Gazebo Sensors 5

### Gazebo Sensors 5.X.X

### Gazebo Sensors 5.1.0 (2021-10-15)

1. Depend on gz-msgs 7.2 and libSDFormat 11.3
    * [Pull request #154](https://github.com/gazebosim/gz-sensors/pull/154)

1. 👩‍🌾 Print debug messages when sensors advertise topics
    * [Pull request #151](https://github.com/gazebosim/gz-sensors/pull/151)

1. Infrastructure
    * [Pull request #150](https://github.com/gazebosim/gz-sensors/pull/150)
    * [Pull request #130](https://github.com/gazebosim/gz-sensors/pull/130)
    * [Pull request #126](https://github.com/gazebosim/gz-sensors/pull/126)
    * [Pull request #124](https://github.com/gazebosim/gz-sensors/pull/124)

1. Publish performance sensor metrics.
    * [Pull request #146](https://github.com/gazebosim/gz-sensors/pull/146)

1. Add API for enabling / disabling IMU orientation
    * [Pull request #142](https://github.com/gazebosim/gz-sensors/pull/142)

1. Init will now set the nextUpdateTime to zero
    * [Pull request #137](https://github.com/gazebosim/gz-sensors/pull/137)

1. Remove clamping from lidar noise
    * [Pull request #132](https://github.com/gazebosim/gz-sensors/pull/132)

1. 👩‍🌾 Disable tests that consistently fail on macOS
    * [Pull request #121](https://github.com/gazebosim/gz-sensors/pull/121)

### Gazebo Sensors 5.0.0 (2021-03-30)

1. Bump in edifice: gz-common4
    * [Pull request #85](https://github.com/gazebosim/gz-sensors/pull/85)

1. Bump in edifice: sdformat11
    * [Pull request #78](https://github.com/gazebosim/gz-sensors/pull/78)

1. Bump in edifice: gz-msgs7
    * [Pull request #75](https://github.com/gazebosim/gz-sensors/pull/75)

1. Bump in edifice: gz-rendering5
    * [Pull request #55](https://github.com/gazebosim/gz-sensors/pull/55)

1. Documentation updates
    * [Pull request #116](https://github.com/gazebosim/gz-sensors/pull/116)

## Gazebo Sensors 4

### Gazebo Sensors 4.X.X

### Gazebo Sensors 4.2.0 (2021-07-12)

1. Add API for enabling / disabling IMU orientation
    * [Pull request #142](https://github.com/gazebosim/gz-sensors/pull/142)

1. Init will now set the nextUpdateTime to zero
    * [Pull request #137](https://github.com/gazebosim/gz-sensors/pull/137)

1. Remove clamping from lidar noise
    * [Pull request #132](https://github.com/gazebosim/gz-sensors/pull/132)

1. Remove tools/code_check and update codecov
    * [Pull request #130](https://github.com/gazebosim/gz-sensors/pull/130)

1. Disable macOS workflow
    * [Pull request #124](https://github.com/gazebosim/gz-sensors/pull/124)

1. 👩‍🌾 Disable tests that consistently fail on macOS
    * [Pull request #121](https://github.com/gazebosim/gz-sensors/pull/121)

1. Master branch updates
    * [Pull request #106](https://github.com/gazebosim/gz-sensors/pull/106)

1. 👩‍🌾 Clear Windows warnings (backport #58)
    * [Pull request #102](https://github.com/gazebosim/gz-sensors/pull/102)

1. Update thermal camera tutorial - include varying temp. objects
    * [Pull request #79](https://github.com/gazebosim/gz-sensors/pull/79)

1. Fix macOS/windows tests that failed to load library
    * [Pull request #60](https://github.com/gazebosim/gz-sensors/pull/60)

1. Removed issue & PR templates
    * [Pull request #99](https://github.com/gazebosim/gz-sensors/pull/99)

### Gazebo Sensors 4.1.0 (2021-02-10)

1. Added issue and PR templates.
    * [Pull request 91](https://github.com/gazebosim/gz-sensors/pull/91)

1. Added `set_rate` service to all sensors.
    * [Pull request 95](https://github.com/gazebosim/gz-sensors/pull/95)

1. Added support for 8 bit thermal camera image format.
    * [Pull request 92](https://github.com/gazebosim/gz-sensors/pull/92)

1. All features up to version 3.2.0.

### Gazebo Sensors 4.0.0 (2020-09-30)

1. Fix link in README.md
    * [Pull request 51](https://github.com/gazebosim/gz-sensors/pull/51)

1. Move installation instructions from README.md to Installation tutorial
    * [Pull request 50](https://github.com/gazebosim/gz-sensors/pull/50)

1. Bump gz-math to 6.6
    * [Pull request 48](https://github.com/gazebosim/gz-sensors/pull/48)

1. Replaced common::Time with std::chrono
    * [Pull request 41](https://github.com/gazebosim/gz-sensors/pull/41)

1. Depend on gz-msgs6, gz-transport9, sdf10
    * [Pull request 31](https://github.com/gazebosim/gz-sensors/pull/31)

1. GitHub migration
    * [Pull request 12](https://github.com/gazebosim/gz-sensors/pull/12)
    * [Pull request 16](https://github.com/gazebosim/gz-sensors/pull/16)
    * [Pull request 22](https://github.com/gazebosim/gz-sensors/pull/22)

1. Set camera sensor visibility mask
    * [BitBucket pull request 115](https://osrf-migration.github.io/ignition-gh-pages/#!/ignitionrobotics/ign-sensors/pull-requests/115)

1. Depend on gz-rendering4
    * [BitBucket pull request 111](https://osrf-migration.github.io/ignition-gh-pages/#!/ignitionrobotics/ign-sensors/pull-requests/111)

## Gazebo Sensors 3

### Gazebo Sensors 3.X.X (202X-XX-XX)

### Gazebo Sensors 3.3.0 (2021-08-26)

1. 👩‍🌾 Print debug messages when sensors advertise topics
    * [Pull request #151](https://github.com/gazebosim/gz-sensors/pull/151)

1. Publish performance sensor metrics.
    * [Pull request #146](https://github.com/gazebosim/gz-sensors/pull/146)

1. CI and infrastructure
    * [Pull request #130](https://github.com/gazebosim/gz-sensors/pull/130)
    * [Pull request #150](https://github.com/gazebosim/gz-sensors/pull/150)
    * [Pull request #106](https://github.com/gazebosim/gz-sensors/pull/106)

1. 👩‍🌾 Disable tests that consistently fail on macOS
    * [Pull request #121](https://github.com/gazebosim/gz-sensors/pull/121)

1. 👩‍🌾 Clear Windows warnings (backport #58)
    * [Pull request #58](https://github.com/gazebosim/gz-sensors/pull/58)

1. Fix macOS/windows tests that failed to load library (backport #60)
    * [Pull request #60](https://github.com/gazebosim/gz-sensors/pull/60)

### Gazebo Sensors 3.2.0 (2021-02-08)

1. Apply noise to lidar point cloud.
    * [Pull request 86](https://github.com/gazebosim/gz-sensors/pull/86)

1. Add Windows Installation.
    * [Pull request 82](https://github.com/gazebosim/gz-sensors/pull/82)

1. Added thermal camera tutorial.
    * [Pull request 61](https://github.com/gazebosim/gz-sensors/pull/61)

1. Prevent segfaults on test failures, make tests verbose.
    * [Pull request 56](https://github.com/gazebosim/gz-sensors/pull/56)

1. Resolve updated codecheck issues.
    * [Pull request 57](https://github.com/gazebosim/gz-sensors/pull/57)

1. Improve fork experience.
    * [Pull request 54](https://github.com/gazebosim/gz-sensors/pull/54)

### Gazebo Sensors 3.1.0 (2020-09-03)

1. Update camera sensor only when needed
    * [Pull request 37](https://github.com/gazebosim/gz-sensors/pull/37)

1. Add noise to RGBD camera.
    * [Pull Request 35](https://github.com/gazebosim/gz-sensors/pull/35)

1. Fix version numbers in config.hh
    * [Pull Request 42](https://github.com/gazebosim/gz-sensors/pull/42)

1. Make sure all sensors have a default topic. When invalid topics are passed
   in, convert them to valid topics if possible. If not possible to convert
   into valid topic, fail gracefully.
    * [Pull Request 33](https://github.com/gazebosim/gz-sensors/pull/33)

1. GitHub migration
    * [Pull request 11](https://github.com/gazebosim/gz-sensors/pull/11)
    * [Pull request 21](https://github.com/gazebosim/gz-sensors/pull/21)

### Gazebo Sensors 3.0.0 (2019-12-10)

1. Add support for sdformat frame semantics
    * [BitBucket pull request 104](https://osrf-migration.github.io/ignition-gh-pages/#!/ignitionrobotics/ign-sensors/pull-requests/104)

1. Remove deprecations in gz-sensors3
    * [BitBucket pull request 103](https://osrf-migration.github.io/ignition-gh-pages/#!/ignitionrobotics/ign-sensors/pull-requests/103)

1. Break out image noise classes
    * [BitBucket pull request 102](https://osrf-migration.github.io/ignition-gh-pages/#!/ignitionrobotics/ign-sensors/pull-requests/102)

1. Depend on gz-transport8, gz-msgs5, sdformat9
    * [BitBucket pull request 101](https://osrf-migration.github.io/ignition-gh-pages/#!/ignitionrobotics/ign-sensors/pull-requests/101)
    * [BitBucket pull request 105](https://osrf-migration.github.io/ignition-gh-pages/#!/ignitionrobotics/ign-sensors/pull-requests/105)

1. Add Thermal Camera Sensor
    * [BitBucket pull request 100](https://osrf-migration.github.io/ignition-gh-pages/#!/ignitionrobotics/ign-sensors/pull-requests/100)

1. Updating exports and includes
    * [BitBucket pull request 98](https://osrf-migration.github.io/ignition-gh-pages/#!/ignitionrobotics/ign-sensors/pull-requests/98)

1. Removed deprecations from Manager.
    * [BitBucket pull request 99](https://osrf-migration.github.io/ignition-gh-pages/#!/ignitionrobotics/ign-sensors/pull-requests/99)

1. Depend on gz-rendering3
    * [BitBucket pull request 88](https://osrf-migration.github.io/ignition-gh-pages/#!/ignitionrobotics/ign-sensors/pull-requests/88)

## Gazebo Sensors 2

<<<<<<< HEAD
### Gazebo Sensors 2.9.0 (2020-08-07)
=======
### Ignition Sensors 2.9.1 (2020-12-23)

1. Fix version numbers in config.hh
    * [Pull Request 42](https://github.com/ignitionrobotics/ign-sensors/pull/42)

1. Resolve codecheck issues
    * [Pull Request 57](https://github.com/ignitionrobotics/ign-sensors/pull/57)

### Ignition Sensors 2.9.0 (2020-08-07)
>>>>>>> 329e30f8

1. Add noise to RGBD camera.
    * [Pull Request 35](https://github.com/gazebosim/gz-sensors/pull/35)

1. Make sure all sensors have a default topic.When invalid topics are passed
   in, convert them to valid topics if possible. If not possible to convert
   into valid topic, fail gracefully.
    * [Pull Request 33](https://github.com/gazebosim/gz-sensors/pull/33)


### Gazebo Sensors 2.8.0 (2020-03-04)

1. Added sequence numbers to sensor data messages.
    * [BitBucket pull request 112](https://osrf-migration.github.io/ignition-gh-pages/#!/ignitionrobotics/ign-sensors/pull-requests/112)

### Gazebo Sensors 2.7.0 (2019-12-16)

1. Add clipping for depth camera on rgbd camera sensor (requires sdformat 8.7.0)
    * [BitBucket pull request 107](https://osrf-migration.github.io/ignition-gh-pages/#!/ignitionrobotics/ign-sensors/pull-requests/107)

### Gazebo Sensors 2.6.1 (2019-09-13)

1. Fix IMU noise model dt
    * [BitBucket pull request 94](https://osrf-migration.github.io/ignition-gh-pages/#!/ignitionrobotics/ign-sensors/pull-requests/94)

### Gazebo Sensors 2.6.0 (2019-08-27)

1. Update depth and rgbd camera sensor to output point cloud data generated by gz-rendering DepthCamera
    * [BitBucket pull request 91](https://osrf-migration.github.io/ignition-gh-pages/#!/ignitionrobotics/ign-sensors/pull-requests/91)

### Gazebo Sensors 2.5.1 (2019-08-12)

1. Add intensity and ring fields to GpuLidarSensor point cloud msg
    * [BitBucket pull request 89](https://osrf-migration.github.io/ignition-gh-pages/#!/ignitionrobotics/ign-sensors/pull-requests/89)

### Gazebo Sensors 2.5.0

1. Add `GZ_PROFILER_ENABLE` cmake option for enabling the gz-common profiler.
    * [BitBucket pull request 82](https://osrf-migration.github.io/ignition-gh-pages/#!/ignitionrobotics/ign-sensors/pull-requests/82)

1. Deduplicate `frame_ids` from sensor message headers
    * [BitBucket pull request 83](https://osrf-migration.github.io/ignition-gh-pages/#!/ignitionrobotics/ign-sensors/pull-requests/83)

1. Baseline for stereo cameras
    * [BitBucket pull request 84](https://osrf-migration.github.io/ignition-gh-pages/#!/ignitionrobotics/ign-sensors/pull-requests/84)

### Gazebo Sensors 2.4.0 (2019-07-17)

1. Support manual scene updates for rendering sensors
    * [BitBucket pull request 81](https://osrf-migration.github.io/ignition-gh-pages/#!/ignitionrobotics/ign-sensors/pull-requests/81)

### Gazebo Sensors 2.3.0 (2019-07-16)

1. The GpuLidar and Rgbd sensors publish point cloud data using
   `msgs::PointCloudPacked`.
    * [BitBucket pull request 78](https://osrf-migration.github.io/ignition-gh-pages/#!/ignitionrobotics/ign-sensors/pull-requests/78)

### Gazebo Sensors 2.2.0 (2019-06-27)

1. Update the GPU Lidar to use the sensor's name as the `frame_id`.
    * [BitBucket pull request 74](https://osrf-migration.github.io/ignition-gh-pages/#!/ignitionrobotics/ign-sensors/pull-requests/74)

1. Fix camera_info topic to be on the same level as image and depth_image for RGBD Camera.
    * [BitBucket pull request 73](https://osrf-migration.github.io/ignition-gh-pages/#!/ignitionrobotics/ign-sensors/pull-requests/73)

### Gazebo Sensors 2.1.0 (2019-06-18)

1. Adds an RGBD camera sensor that combines a CameraSensor and DepthCameraSensor, and also
   outputs a pointcloud.
    * [BitBucket pull request 70](https://osrf-migration.github.io/ignition-gh-pages/#!/ignitionrobotics/ign-sensors/pull-requests/70)

1. Create and publish on `camera_info` topics for the Camera and DepthCamera
   sensors.
    * [BitBucket pull request 67](https://osrf-migration.github.io/ignition-gh-pages/#!/ignitionrobotics/ign-sensors/pull-requests/67)

### Gazebo Sensors 2.0.0 (2019-05-21)

1. Zero update rate, virtual SetParent and fix gpu_lidar
    * [BitBucket pull request 66](https://osrf-migration.github.io/ignition-gh-pages/#!/ignitionrobotics/ign-sensors/pull-requests/66)

1. Add `frame_id` to sensor messages
    * [BitBucket pull request 63](https://osrf-migration.github.io/ignition-gh-pages/#!/ignitionrobotics/ign-sensors/pull-requests/63)

1. Restore `pixel_format` in message and add deprecation comment.
    * [BitBucket pull request 62](https://osrf-migration.github.io/ignition-gh-pages/#!/ignitionrobotics/ign-sensors/pull-requests/62)
    * [BitBucket pull request 65](https://osrf-migration.github.io/ignition-gh-pages/#!/ignitionrobotics/ign-sensors/pull-requests/65)

1. Added noise to  camera and lidar sensors.
    * [BitBucket pull request 60](https://osrf-migration.github.io/ignition-gh-pages/#!/ignitionrobotics/ign-sensors/pull-requests/60)
    * [BitBucket pull request 61](https://osrf-migration.github.io/ignition-gh-pages/#!/ignitionrobotics/ign-sensors/pull-requests/61)

1. Add support for loading a Lidar sensor from an SDF Sensor DOM object.
    * [BitBucket pull request 59](https://osrf-migration.github.io/ignition-gh-pages/#!/ignitionrobotics/ign-sensors/pull-requests/59)

1. Add support for loading an IMU sensor from an SDF Sensor DOM object.
    * [BitBucket pull request 58](https://osrf-migration.github.io/ignition-gh-pages/#!/ignitionrobotics/ign-sensors/pull-requests/58)

1. Add support for loading a camera and depth camera sensor from an SDF Sensor DOM object.
    * [BitBucket pull request 57](https://osrf-migration.github.io/ignition-gh-pages/#!/ignitionrobotics/ign-sensors/pull-requests/57)

1. Add support for loading an air pressure sensor from an SDF Sensor DOM object.
    * [BitBucket pull request 56](https://osrf-migration.github.io/ignition-gh-pages/#!/ignitionrobotics/ign-sensors/pull-requests/56)

1. Add support for loading an altimeter sensor from an SDF Sensor DOM object.
    * [BitBucket pull request 55](https://osrf-migration.github.io/ignition-gh-pages/#!/ignitionrobotics/ign-sensors/pull-requests/55)

1. Noise factory uses `sdf::Noise` objects, Magnetometer sensor utilizes
   noise parameters.
    * [BitBucket pull request 54](https://osrf-migration.github.io/ignition-gh-pages/#!/ignitionrobotics/ign-sensors/pull-requests/54)

1. Add support for loading a magnetometer sensor from an SDF Sensor DOM object.
    * [BitBucket pull request 53](https://osrf-migration.github.io/ignition-gh-pages/#!/ignitionrobotics/ign-sensors/pull-requests/53)

1. Add magnetometer
    * [BitBucket pull request 47](https://osrf-migration.github.io/ignition-gh-pages/#!/ignitionrobotics/ign-sensors/pull-requests/47)

1. Add IMU
    * [BitBucket pull request 44](https://osrf-migration.github.io/ignition-gh-pages/#!/ignitionrobotics/ign-sensors/pull-requests/44)

1. Add altimeter
    * [BitBucket pull request 43](https://osrf-migration.github.io/ignition-gh-pages/#!/ignitionrobotics/ign-sensors/pull-requests/43)

1. Create component for rendering sensor classes
    * [BitBucket pull request 42](https://osrf-migration.github.io/ignition-gh-pages/#!/ignitionrobotics/ign-sensors/pull-requests/42)

1. Upgrade to gz-rendering2
    * [BitBucket pull request 45](https://osrf-migration.github.io/ignition-gh-pages/#!/ignitionrobotics/ign-sensors/pull-requests/45)

1. Upgrade to gz-msgs4 and gz-transport7
    * [BitBucket pull request 51](https://osrf-migration.github.io/ignition-gh-pages/#!/ignitionrobotics/ign-sensors/pull-requests/51)

### Gazebo Sensors 1.X.X (2019-XX-XX)

1. Fix windows linking
    * [BitBucket pull request 49](https://osrf-migration.github.io/gazebo-gh-pages/#!/osrf/gazebo/pull-requests/49)
    * [Issue 6](https://github.com/osrf/gazebo/issues/6)

### Gazebo Sensors 1.0.0 (2019-03-01)<|MERGE_RESOLUTION|>--- conflicted
+++ resolved
@@ -1,26 +1,22 @@
 ## Gazebo Sensors 7
 
-<<<<<<< HEAD
 ### Gazebo Sensors 7.X.X
 
 ### Gazebo Sensors 7.0.0 (202X-XX-XX)
 
 ## Gazebo Sensors 6
 
-### Gazebo Sensors 6.4.0 (2022-05-13)
-=======
-### Ignition Sensors 6.6.0 (2022-06-17)
+### Gazebo Sensors 6.6.0 (2022-06-17)
 
 1. Add BoundingBox Sensor
     * [Pull request #136](https://github.com/gazebosim/gz-sensors/pull/136)
 
-### Ignition Sensors 6.5.0 (2022-05-24)
+### Gazebo Sensors 6.5.0 (2022-05-24)
 
 1. Add HasConnections function
-    * [Pull request #222](https://github.com/ignitionrobotics/ign-sensors/pull/222)
-
-### Ignition Sensors 6.4.0 (2022-05-13)
->>>>>>> 329e30f8
+    * [Pull request #222](https://github.com/gazebosim/gz-sensors/pull/222)
+
+### Gazebo Sensors 6.4.0 (2022-05-13)
 
 1. Set lidar visibility mask
     * [Pull request #224](https://github.com/gazebosim/gz-sensors/pull/224)
@@ -347,19 +343,7 @@
 
 ## Gazebo Sensors 2
 
-<<<<<<< HEAD
 ### Gazebo Sensors 2.9.0 (2020-08-07)
-=======
-### Ignition Sensors 2.9.1 (2020-12-23)
-
-1. Fix version numbers in config.hh
-    * [Pull Request 42](https://github.com/ignitionrobotics/ign-sensors/pull/42)
-
-1. Resolve codecheck issues
-    * [Pull Request 57](https://github.com/ignitionrobotics/ign-sensors/pull/57)
-
-### Ignition Sensors 2.9.0 (2020-08-07)
->>>>>>> 329e30f8
 
 1. Add noise to RGBD camera.
     * [Pull Request 35](https://github.com/gazebosim/gz-sensors/pull/35)
