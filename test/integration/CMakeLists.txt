set(TEST_TYPE "INTEGRATION")

set(dri_tests
  camera_plugin.cc
  depth_camera_plugin.cc
  gpu_lidar_sensor_plugin.cc
)

set(tests
  air_pressure_plugin.cc
  altimeter_plugin.cc
  logical_camera_plugin.cc
  magnetometer_plugin.cc
  imu_plugin.cc
)

link_directories(${PROJECT_BINARY_DIR}/test)

# Test symbols having the right name on linux only
if (UNIX AND NOT APPLE)
  configure_file(all_symbols_have_version.bash.in ${CMAKE_CURRENT_BINARY_DIR}/all_symbols_have_version.bash @ONLY)
  add_test(NAME INTEGRATION_versioned_symbols
    COMMAND bash ${CMAKE_CURRENT_BINARY_DIR}/all_symbols_have_version.bash $<TARGET_FILE:${PROJECT_LIBRARY_TARGET_NAME}>)
endif()

if (DRI_TESTS)
  ign_build_tests(TYPE INTEGRATION
    SOURCES
      ${dri_tests}
    LIB_DEPS
      ${PROJECT_LIBRARY_TARGET_NAME}-depth_camera
      ${PROJECT_LIBRARY_TARGET_NAME}-camera
      ${PROJECT_LIBRARY_TARGET_NAME}-lidar
      ${PROJECT_LIBRARY_TARGET_NAME}-gpu_lidar
  )
endif()

<<<<<<< HEAD
# ign_build_tests(TYPE INTEGRATION
#   SOURCES
#     camera_plugin.cc
#   LIB_DEPS
#      ${IGNITION-TRANSPORT_LIBRARIES}
# #     ignition-rendering${IGN_RENDERING_VER}::ignition-rendering${IGN_RENDERING_VER}
# #     ${camera_target}
#      ${PROJECT_LIBRARY_TARGET_NAME}-camera
# )
#
# ign_build_tests(TYPE INTEGRATION
#   SOURCES
#     depth_camera_plugin.cc
#   LIB_DEPS
#      ${IGNITION-TRANSPORT_LIBRARIES}
#      ${PROJECT_LIBRARY_TARGET_NAME}-depth_camera
# )
#
# ign_build_tests(TYPE INTEGRATION
#   SOURCES
#     gpu_lidar_sensor_plugin.cc
#   LIB_DEPS
#      ${IGNITION-TRANSPORT_LIBRARIES}
#      ${PROJECT_LIBRARY_TARGET_NAME}-lidar
#      ${PROJECT_LIBRARY_TARGET_NAME}-gpu_lidar
# )
=======
ign_build_tests(TYPE INTEGRATION
  SOURCES
    ${tests}
  LIB_DEPS
    ${PROJECT_LIBRARY_TARGET_NAME}-air_pressure
    ${PROJECT_LIBRARY_TARGET_NAME}-altimeter
    ${PROJECT_LIBRARY_TARGET_NAME}-logical_camera
    ${PROJECT_LIBRARY_TARGET_NAME}-magnetometer
    ${PROJECT_LIBRARY_TARGET_NAME}-imu
)
>>>>>>> 62628591
<|MERGE_RESOLUTION|>--- conflicted
+++ resolved
@@ -28,6 +28,7 @@
     SOURCES
       ${dri_tests}
     LIB_DEPS
+      ${IGNITION-TRANSPORT_LIBRARIES}
       ${PROJECT_LIBRARY_TARGET_NAME}-depth_camera
       ${PROJECT_LIBRARY_TARGET_NAME}-camera
       ${PROJECT_LIBRARY_TARGET_NAME}-lidar
@@ -35,34 +36,6 @@
   )
 endif()
 
-<<<<<<< HEAD
-# ign_build_tests(TYPE INTEGRATION
-#   SOURCES
-#     camera_plugin.cc
-#   LIB_DEPS
-#      ${IGNITION-TRANSPORT_LIBRARIES}
-# #     ignition-rendering${IGN_RENDERING_VER}::ignition-rendering${IGN_RENDERING_VER}
-# #     ${camera_target}
-#      ${PROJECT_LIBRARY_TARGET_NAME}-camera
-# )
-#
-# ign_build_tests(TYPE INTEGRATION
-#   SOURCES
-#     depth_camera_plugin.cc
-#   LIB_DEPS
-#      ${IGNITION-TRANSPORT_LIBRARIES}
-#      ${PROJECT_LIBRARY_TARGET_NAME}-depth_camera
-# )
-#
-# ign_build_tests(TYPE INTEGRATION
-#   SOURCES
-#     gpu_lidar_sensor_plugin.cc
-#   LIB_DEPS
-#      ${IGNITION-TRANSPORT_LIBRARIES}
-#      ${PROJECT_LIBRARY_TARGET_NAME}-lidar
-#      ${PROJECT_LIBRARY_TARGET_NAME}-gpu_lidar
-# )
-=======
 ign_build_tests(TYPE INTEGRATION
   SOURCES
     ${tests}
@@ -72,5 +45,4 @@
     ${PROJECT_LIBRARY_TARGET_NAME}-logical_camera
     ${PROJECT_LIBRARY_TARGET_NAME}-magnetometer
     ${PROJECT_LIBRARY_TARGET_NAME}-imu
-)
->>>>>>> 62628591
+)