--- conflicted
+++ resolved
@@ -115,10 +115,6 @@
     this->CreateLidar();
 
   this->dataPtr->sceneChangeConnection =
-<<<<<<< HEAD
-      RenderingEvents::ConnectSceneChangeCallback(
-      std::bind(&GpuLidarSensor::SetScene, this, std::placeholders::_1));
-=======
     RenderingEvents::ConnectSceneChangeCallback(
         std::bind(&GpuLidarSensor::SetScene, this, std::placeholders::_1));
 
@@ -129,7 +125,6 @@
 
   if (!this->dataPtr->pointPub)
     return false;
->>>>>>> 62628591
 
   this->initialized = true;
 
@@ -283,9 +278,6 @@
   return this->dataPtr->gpuRays->VFOV();
 }
 
-<<<<<<< HEAD
-IGN_SENSORS_REGISTER_STATIC_SENSOR("gpu_lidar", GpuLidarSensor)
-=======
 //////////////////////////////////////////////////
 void GpuLidarSensorPrivate::FillPointCloudMsg()
 {
@@ -345,5 +337,4 @@
   }
 }
 
-IGN_SENSORS_REGISTER_SENSOR(GpuLidarSensor)
->>>>>>> 62628591
+IGN_SENSORS_REGISTER_STATIC_SENSOR("gpu_lidar", GpuLidarSensor)