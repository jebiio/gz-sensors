--- conflicted
+++ resolved
@@ -18,21 +18,8 @@
 #include <cstring>
 #include <gtest/gtest.h>
 
-<<<<<<< HEAD
 #include <gz/msgs/camera_info.pb.h>
 #include <gz/msgs/image.pb.h>
-=======
-#ifdef _WIN32
-#pragma warning(push)
-#pragma warning(disable: 4005)
-#pragma warning(disable: 4251)
-#endif
-#include <gz/msgs/camera_info.pb.h>
-#include <ignition/msgs.hh>
-#ifdef _WIN32
-#pragma warning(pop)
-#endif
->>>>>>> e03feb1b
 
 #include <gz/common/Filesystem.hh>
 #include <gz/common/Event.hh>
@@ -209,11 +196,7 @@
     return;
   }
 
-<<<<<<< HEAD
   // Setup gz-rendering with an empty scene
-=======
-  // Setup ign-rendering with an empty scene
->>>>>>> e03feb1b
   auto *engine = gz::rendering::engine(_renderEngine);
   if (!engine)
   {
@@ -359,10 +342,6 @@
   EXPECT_EQ(9, infoMsg.rectification_matrix().size());
 
   // Check that for a box really close it returns -inf
-<<<<<<< HEAD
-  root->RemoveChild(box);
-=======
->>>>>>> e03feb1b
   gz::math::Vector3d boxPositionNear(
       unitBoxSize * 0.5 + near_ * 0.5, 0.0, 0.0);
   box->SetLocalPosition(boxPositionNear);
@@ -397,10 +376,6 @@
   g_mutex.unlock();
 
   // Check that for a box really far it returns inf
-<<<<<<< HEAD
-  root->RemoveChild(box);
-=======
->>>>>>> e03feb1b
   gz::math::Vector3d boxPositionFar(
       unitBoxSize * 0.5 + far_ * 1.5, 0.0, 0.0);
   box->SetLocalPosition(boxPositionFar);
@@ -435,10 +410,6 @@
 
 
   // Check that the depth values for a box do not warp.
-<<<<<<< HEAD
-  root->RemoveChild(box);
-=======
->>>>>>> e03feb1b
   gz::math::Vector3d boxPositionFillFrame(
       unitBoxSize * 0.5 + 0.2, 0.0, 0.0);
   box->SetLocalPosition(boxPositionFillFrame);
@@ -543,18 +514,5 @@
   gz::common::Console::SetVerbosity(4);
 }
 
-<<<<<<< HEAD
 INSTANTIATE_TEST_SUITE_P(DepthCameraSensor, DepthCameraSensorTest,
-    RENDER_ENGINE_VALUES, gz::rendering::PrintToStringParam());
-=======
-INSTANTIATE_TEST_CASE_P(DepthCameraSensor, DepthCameraSensorTest,
-    RENDER_ENGINE_VALUES, gz::rendering::PrintToStringParam());
-
-//////////////////////////////////////////////////
-int main(int argc, char **argv)
-{
-  gz::common::Console::SetVerbosity(4);
-  ::testing::InitGoogleTest(&argc, argv);
-  return RUN_ALL_TESTS();
-}
->>>>>>> e03feb1b
+    RENDER_ENGINE_VALUES, gz::rendering::PrintToStringParam());