/*
 * Copyright (C) 2022 Open Source Robotics Foundation
 *
 * Licensed under the Apache License, Version 2.0 (the "License");
 * you may not use this file except in compliance with the License.
 * You may obtain a copy of the License at
 *
 *     http://www.apache.org/licenses/LICENSE-2.0
 *
 * Unless required by applicable law or agreed to in writing, software
 * distributed under the License is distributed on an "AS IS" BASIS,
 * WITHOUT WARRANTIES OR CONDITIONS OF ANY KIND, either express or implied.
 * See the License for the specific language governing permissions and
 * limitations under the License.
 *
 */

<<<<<<< HEAD
#include <memory>
#include <string>
#include <vector>

#include <ignition/common/SuppressWarning.hh>
#include <ignition/common/Event.hh>

#include "ignition/sensors/lidar/Export.hh"
#include "ignition/sensors/RenderingSensor.hh"

namespace ignition
{
  namespace sensors
  {
    // Inline bracket to help doxygen filtering.
    inline namespace IGNITION_SENSORS_VERSION_NAMESPACE {
    //
    /// \brief forward declarations
    class LidarPrivate;

    /// \brief Lidar Sensor Class
    ///
    ///   This class creates laser scans using. It's measures the range
    ///   from the origin of the center to points on the visual geometry in the
    ///   scene.
    ///
    ///   It offers both an ignition-transport interface and a direct C++ API
    ///   to access the image data. The API works by setting a callback to be
    ///   called with image data.
    class IGNITION_SENSORS_LIDAR_VISIBLE Lidar : public RenderingSensor
    {
      /// \brief constructor
      public: Lidar();

      /// \brief destructor
      public: virtual ~Lidar();

      /// \brief Force the sensor to generate data
      /// \param[in] _now The current time
      /// \return true if the update was successfull
      public: virtual bool Update(
        const std::chrono::steady_clock::duration &_now) override;

      /// \brief Apply noise to the laser buffer, if noise has been
      /// configured. This should be called before PublishLidarScan if you
      /// want the scan data to contain noise.
      public: void ApplyNoise();

      /// \brief Publish LaserScan message
      /// \param[in] _now The current time
      /// \return true if the update was successfull
      public: virtual bool PublishLidarScan(
        const std::chrono::steady_clock::duration &_now);

      /// \brief Load the sensor based on data from an sdf::Sensor object.
      /// \param[in] _sdf SDF Sensor parameters.
      /// \return true if loading was successful
      public: virtual bool Load(const sdf::Sensor &_sdf) override;

      /// \brief Load the sensor with SDF parameters.
      /// \param[in] _sdf SDF Sensor parameters.
      /// \return true if loading was successful
      public: virtual bool Load(sdf::ElementPtr _sdf) override;

      /// \brief Initialize values in the sensor
      /// \return True on success
      public: virtual bool Init() override;

      /// \brief Initialize values in the sensor
      /// \return True on success
      public: void SetParent(const std::string &_parent) override;

      /// \brief Create Lidar sensor
      public: virtual bool CreateLidar();

      /// \brief Finalize the ray
      protected: virtual void Fini();

      /// \brief Get the minimum angle
      /// \return The minimum angle
      public: ignition::math::Angle AngleMin() const;

      /// \brief Set the scan minimum angle
      /// \param[in] _angle The minimum angle
      public: void SetAngleMin(const double _angle);

      /// \brief Get the maximum angle
      /// \return the maximum angle
      public: ignition::math::Angle AngleMax() const;

      /// \brief Set the scan maximum angle
      /// \param[in] _angle The maximum angle
      public: void SetAngleMax(const double _angle);

      /// \brief Get radians between each range
      /// \return Return angle resolution
      public: double AngleResolution() const;

      /// \brief Get the minimum range
      /// \return The minimum range
      public: double RangeMin() const;

      /// \brief Get the maximum range
      /// \return The maximum range
      public: double RangeMax() const;

      /// \brief Get the range resolution
      ///      If RangeResolution is 1, the number of simulated rays is equal
      ///      to the number of returned range readings. If it's less than 1,
      ///      fewer simulated rays than actual returned range readings are
      ///      used, the results are interpolated from two nearest neighbors,
      ///      and vice versa.
      /// \return The Range Resolution
      public: double RangeResolution() const;

      /// \brief Get the ray count
      /// \return The number of rays
      public: unsigned int RayCount() const;

      /// \brief Get the range count
      /// \return The number of ranges
      public: unsigned int RangeCount() const;

      /// \brief Get the vertical scan line count
      /// \return The number of scan lines vertically
      public: unsigned int VerticalRayCount() const;

      /// \brief Get the vertical scan line count
      /// \return The number of scan lines vertically
      public: unsigned int VerticalRangeCount() const;

      /// \brief Get the vertical scan bottom angle
      /// \return The minimum angle of the scan block
      public: ignition::math::Angle VerticalAngleMin() const;

      /// \brief Set the vertical scan bottom angle
      /// \param[in] _angle The minimum angle of the scan block
      public: void SetVerticalAngleMin(const double _angle);

      /// \brief Get the vertical scan line top angle
      /// \return The Maximum angle of the scan block
      public: ignition::math::Angle VerticalAngleMax() const;

      /// \brief Set the vertical scan line top angle
      /// \param[in] _angle The Maximum angle of the scan block
      public: void SetVerticalAngleMax(const double _angle);

      /// \brief Get the vertical angle in radians between each range
      /// \return Resolution of the angle
      public: double VerticalAngleResolution() const;

      /// \brief Get detected range for a ray.
      ///         Warning: If you are accessing all the ray data in a loop
      ///         it's possible that the Ray will update in the middle of
      ///         your access loop. This means some data will come from one
      ///         scan, and some from another scan. You can solve this
      ///         problem by using SetActive(false) <your accessor loop>
      ///         SetActive(true).
      /// \param[in] _index Index of specific ray
      /// \return Returns RangeMax for no detection.
      public: double Range(const int _index) const;

      /// \brief Get all the ranges
      /// \param[out] _range A vector that will contain all the range data
      public: void Ranges(std::vector<double> &_ranges) const;

      /// \brief Get detected retro (intensity) value for a ray.
      ///         Warning: If you are accessing all the ray data in a loop
      ///         it's possible that the Ray will update in the middle of
      ///         your access loop. This means some data will come from one
      ///         scan, and some from another scan. You can solve this
      ///         problem by using SetActive(false) <your accessor loop>
      ///         SetActive(true).
      /// \param[in] _index Index of specific ray
      /// \return Intensity value of ray
      public: double Retro(const int _index) const;

      /// \brief Get detected fiducial value for a ray.
      ///         Warning: If you are accessing all the ray data in a loop
      ///         it's possible that the Ray will update in the middle of
      ///         your access loop. This means some data will come from one
      ///         scan, and some from another scan. You can solve this
      ///         problem by using SetActive(false) <your accessor loop>
      ///         SetActive(true).
      /// \param[in] _index Index of specific ray
      /// \return Fiducial value of ray
      public: int Fiducial(const unsigned int _index) const;

      /// \brief Gets if sensor is horizontal
      /// \return True if horizontal, false if not
      public: bool IsHorizontal() const;

      /// \brief Return the ratio of horizontal ray count to vertical ray
      /// count.
      ///
      /// A ray count is the number of simulated rays. Whereas a range count
      /// is the total number of data points returned. When range count
      /// != ray count, then values are interpolated between rays.
      public: double RayCountRatio() const;

      /// \brief Return the ratio of horizontal range count to vertical
      /// range count.
      ///
      /// A ray count is the number of simulated rays. Whereas a range count
      /// is the total number of data points returned. When range count
      /// != ray count, then values are interpolated between rays.
      public: double RangeCountRatio() const;

      /// \brief Get the horizontal field of view of the laser sensor.
      /// \return The horizontal field of view of the laser sensor.
      public: double HorzFOV() const;

      /// \brief Get the vertical field-of-view.
      /// \return Vertical field of view.
      public: double VertFOV() const;

      // Documentation inherited
      public: virtual bool IsActive() const;

      /// \brief Check if there are any subscribers for sensor data
      /// \return True if there are subscribers, false otherwise
      /// \todo(iche033) Make this function virtual on Garden
      public: bool HasConnections() const;

      /// \brief Get the visibility mask
      /// \return Visibility mask
      public: uint32_t VisibilityMask() const;

      IGN_COMMON_WARN_IGNORE__DLL_INTERFACE_MISSING
      /// \brief Just a mutex for thread safety
      public: mutable std::mutex lidarMutex;
      IGN_COMMON_WARN_RESUME__DLL_INTERFACE_MISSING

      /// \brief Raw buffer of laser data.
      public: float *laserBuffer = nullptr;

      /// \brief true if Load() has been called and was successful
      public: bool initialized = false;

      /// \brief Set a callback to be called when data is generated.
      /// \param[in] _callback This callback will be called every time the
      /// sensor generates data. The Update function will be blocked while the
      /// callbacks are executed.
      /// \remark Do not block inside of the callback.
      /// \return A connection pointer that must remain in scope. When the
      /// connection pointer falls out of scope, the connection is broken.
      public: virtual ignition::common::ConnectionPtr ConnectNewLidarFrame(
          std::function<void(const float *_scan, unsigned int _width,
                  unsigned int _heighti, unsigned int _channels,
                  const std::string &/*_format*/)> _subscriber);

      IGN_COMMON_WARN_IGNORE__DLL_INTERFACE_MISSING
      /// \brief Data pointer for private data
      /// \internal
      private: std::unique_ptr<LidarPrivate> dataPtr;
      IGN_COMMON_WARN_RESUME__DLL_INTERFACE_MISSING
    };
    }
  }
}

#endif
=======
#include <gz/sensors/Lidar.hh>
#include <ignition/sensors/config.hh>
>>>>>>> 425359ef
<|MERGE_RESOLUTION|>--- conflicted
+++ resolved
@@ -15,270 +15,5 @@
  *
  */
 
-<<<<<<< HEAD
-#include <memory>
-#include <string>
-#include <vector>
-
-#include <ignition/common/SuppressWarning.hh>
-#include <ignition/common/Event.hh>
-
-#include "ignition/sensors/lidar/Export.hh"
-#include "ignition/sensors/RenderingSensor.hh"
-
-namespace ignition
-{
-  namespace sensors
-  {
-    // Inline bracket to help doxygen filtering.
-    inline namespace IGNITION_SENSORS_VERSION_NAMESPACE {
-    //
-    /// \brief forward declarations
-    class LidarPrivate;
-
-    /// \brief Lidar Sensor Class
-    ///
-    ///   This class creates laser scans using. It's measures the range
-    ///   from the origin of the center to points on the visual geometry in the
-    ///   scene.
-    ///
-    ///   It offers both an ignition-transport interface and a direct C++ API
-    ///   to access the image data. The API works by setting a callback to be
-    ///   called with image data.
-    class IGNITION_SENSORS_LIDAR_VISIBLE Lidar : public RenderingSensor
-    {
-      /// \brief constructor
-      public: Lidar();
-
-      /// \brief destructor
-      public: virtual ~Lidar();
-
-      /// \brief Force the sensor to generate data
-      /// \param[in] _now The current time
-      /// \return true if the update was successfull
-      public: virtual bool Update(
-        const std::chrono::steady_clock::duration &_now) override;
-
-      /// \brief Apply noise to the laser buffer, if noise has been
-      /// configured. This should be called before PublishLidarScan if you
-      /// want the scan data to contain noise.
-      public: void ApplyNoise();
-
-      /// \brief Publish LaserScan message
-      /// \param[in] _now The current time
-      /// \return true if the update was successfull
-      public: virtual bool PublishLidarScan(
-        const std::chrono::steady_clock::duration &_now);
-
-      /// \brief Load the sensor based on data from an sdf::Sensor object.
-      /// \param[in] _sdf SDF Sensor parameters.
-      /// \return true if loading was successful
-      public: virtual bool Load(const sdf::Sensor &_sdf) override;
-
-      /// \brief Load the sensor with SDF parameters.
-      /// \param[in] _sdf SDF Sensor parameters.
-      /// \return true if loading was successful
-      public: virtual bool Load(sdf::ElementPtr _sdf) override;
-
-      /// \brief Initialize values in the sensor
-      /// \return True on success
-      public: virtual bool Init() override;
-
-      /// \brief Initialize values in the sensor
-      /// \return True on success
-      public: void SetParent(const std::string &_parent) override;
-
-      /// \brief Create Lidar sensor
-      public: virtual bool CreateLidar();
-
-      /// \brief Finalize the ray
-      protected: virtual void Fini();
-
-      /// \brief Get the minimum angle
-      /// \return The minimum angle
-      public: ignition::math::Angle AngleMin() const;
-
-      /// \brief Set the scan minimum angle
-      /// \param[in] _angle The minimum angle
-      public: void SetAngleMin(const double _angle);
-
-      /// \brief Get the maximum angle
-      /// \return the maximum angle
-      public: ignition::math::Angle AngleMax() const;
-
-      /// \brief Set the scan maximum angle
-      /// \param[in] _angle The maximum angle
-      public: void SetAngleMax(const double _angle);
-
-      /// \brief Get radians between each range
-      /// \return Return angle resolution
-      public: double AngleResolution() const;
-
-      /// \brief Get the minimum range
-      /// \return The minimum range
-      public: double RangeMin() const;
-
-      /// \brief Get the maximum range
-      /// \return The maximum range
-      public: double RangeMax() const;
-
-      /// \brief Get the range resolution
-      ///      If RangeResolution is 1, the number of simulated rays is equal
-      ///      to the number of returned range readings. If it's less than 1,
-      ///      fewer simulated rays than actual returned range readings are
-      ///      used, the results are interpolated from two nearest neighbors,
-      ///      and vice versa.
-      /// \return The Range Resolution
-      public: double RangeResolution() const;
-
-      /// \brief Get the ray count
-      /// \return The number of rays
-      public: unsigned int RayCount() const;
-
-      /// \brief Get the range count
-      /// \return The number of ranges
-      public: unsigned int RangeCount() const;
-
-      /// \brief Get the vertical scan line count
-      /// \return The number of scan lines vertically
-      public: unsigned int VerticalRayCount() const;
-
-      /// \brief Get the vertical scan line count
-      /// \return The number of scan lines vertically
-      public: unsigned int VerticalRangeCount() const;
-
-      /// \brief Get the vertical scan bottom angle
-      /// \return The minimum angle of the scan block
-      public: ignition::math::Angle VerticalAngleMin() const;
-
-      /// \brief Set the vertical scan bottom angle
-      /// \param[in] _angle The minimum angle of the scan block
-      public: void SetVerticalAngleMin(const double _angle);
-
-      /// \brief Get the vertical scan line top angle
-      /// \return The Maximum angle of the scan block
-      public: ignition::math::Angle VerticalAngleMax() const;
-
-      /// \brief Set the vertical scan line top angle
-      /// \param[in] _angle The Maximum angle of the scan block
-      public: void SetVerticalAngleMax(const double _angle);
-
-      /// \brief Get the vertical angle in radians between each range
-      /// \return Resolution of the angle
-      public: double VerticalAngleResolution() const;
-
-      /// \brief Get detected range for a ray.
-      ///         Warning: If you are accessing all the ray data in a loop
-      ///         it's possible that the Ray will update in the middle of
-      ///         your access loop. This means some data will come from one
-      ///         scan, and some from another scan. You can solve this
-      ///         problem by using SetActive(false) <your accessor loop>
-      ///         SetActive(true).
-      /// \param[in] _index Index of specific ray
-      /// \return Returns RangeMax for no detection.
-      public: double Range(const int _index) const;
-
-      /// \brief Get all the ranges
-      /// \param[out] _range A vector that will contain all the range data
-      public: void Ranges(std::vector<double> &_ranges) const;
-
-      /// \brief Get detected retro (intensity) value for a ray.
-      ///         Warning: If you are accessing all the ray data in a loop
-      ///         it's possible that the Ray will update in the middle of
-      ///         your access loop. This means some data will come from one
-      ///         scan, and some from another scan. You can solve this
-      ///         problem by using SetActive(false) <your accessor loop>
-      ///         SetActive(true).
-      /// \param[in] _index Index of specific ray
-      /// \return Intensity value of ray
-      public: double Retro(const int _index) const;
-
-      /// \brief Get detected fiducial value for a ray.
-      ///         Warning: If you are accessing all the ray data in a loop
-      ///         it's possible that the Ray will update in the middle of
-      ///         your access loop. This means some data will come from one
-      ///         scan, and some from another scan. You can solve this
-      ///         problem by using SetActive(false) <your accessor loop>
-      ///         SetActive(true).
-      /// \param[in] _index Index of specific ray
-      /// \return Fiducial value of ray
-      public: int Fiducial(const unsigned int _index) const;
-
-      /// \brief Gets if sensor is horizontal
-      /// \return True if horizontal, false if not
-      public: bool IsHorizontal() const;
-
-      /// \brief Return the ratio of horizontal ray count to vertical ray
-      /// count.
-      ///
-      /// A ray count is the number of simulated rays. Whereas a range count
-      /// is the total number of data points returned. When range count
-      /// != ray count, then values are interpolated between rays.
-      public: double RayCountRatio() const;
-
-      /// \brief Return the ratio of horizontal range count to vertical
-      /// range count.
-      ///
-      /// A ray count is the number of simulated rays. Whereas a range count
-      /// is the total number of data points returned. When range count
-      /// != ray count, then values are interpolated between rays.
-      public: double RangeCountRatio() const;
-
-      /// \brief Get the horizontal field of view of the laser sensor.
-      /// \return The horizontal field of view of the laser sensor.
-      public: double HorzFOV() const;
-
-      /// \brief Get the vertical field-of-view.
-      /// \return Vertical field of view.
-      public: double VertFOV() const;
-
-      // Documentation inherited
-      public: virtual bool IsActive() const;
-
-      /// \brief Check if there are any subscribers for sensor data
-      /// \return True if there are subscribers, false otherwise
-      /// \todo(iche033) Make this function virtual on Garden
-      public: bool HasConnections() const;
-
-      /// \brief Get the visibility mask
-      /// \return Visibility mask
-      public: uint32_t VisibilityMask() const;
-
-      IGN_COMMON_WARN_IGNORE__DLL_INTERFACE_MISSING
-      /// \brief Just a mutex for thread safety
-      public: mutable std::mutex lidarMutex;
-      IGN_COMMON_WARN_RESUME__DLL_INTERFACE_MISSING
-
-      /// \brief Raw buffer of laser data.
-      public: float *laserBuffer = nullptr;
-
-      /// \brief true if Load() has been called and was successful
-      public: bool initialized = false;
-
-      /// \brief Set a callback to be called when data is generated.
-      /// \param[in] _callback This callback will be called every time the
-      /// sensor generates data. The Update function will be blocked while the
-      /// callbacks are executed.
-      /// \remark Do not block inside of the callback.
-      /// \return A connection pointer that must remain in scope. When the
-      /// connection pointer falls out of scope, the connection is broken.
-      public: virtual ignition::common::ConnectionPtr ConnectNewLidarFrame(
-          std::function<void(const float *_scan, unsigned int _width,
-                  unsigned int _heighti, unsigned int _channels,
-                  const std::string &/*_format*/)> _subscriber);
-
-      IGN_COMMON_WARN_IGNORE__DLL_INTERFACE_MISSING
-      /// \brief Data pointer for private data
-      /// \internal
-      private: std::unique_ptr<LidarPrivate> dataPtr;
-      IGN_COMMON_WARN_RESUME__DLL_INTERFACE_MISSING
-    };
-    }
-  }
-}
-
-#endif
-=======
 #include <gz/sensors/Lidar.hh>
-#include <ignition/sensors/config.hh>
->>>>>>> 425359ef
+#include <ignition/sensors/config.hh>