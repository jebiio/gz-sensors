--- conflicted
+++ resolved
@@ -72,7 +72,7 @@
   public: bool timeInitialized = false;
 
   /// \brief Orientation of world frame relative to a specified frame
-  public: ignition::math::Quaterniond worldRelativeOrientation;
+  public: math::Quaterniond worldRelativeOrientation;
 
   /// \brief Frame relative-to which the worldRelativeOrientation
   //  is defined
@@ -86,15 +86,11 @@
   public: std::string customRpyParentFrame;
 
   /// \brief Quaternion for to store custom_rpy
-  public: ignition::math::Quaterniond customRpyQuaternion;
+  public: math::Quaterniond customRpyQuaternion;
 
   /// \brief Previous update time step.
-<<<<<<< HEAD
   public: std::chrono::steady_clock::duration prevStep
     {std::chrono::steady_clock::duration::zero()};
-=======
-  public: common::Time prevStep { common::Time::Zero };
->>>>>>> 5a82b76b
 
   /// \brief Noise added to sensor data
   public: std::map<SensorNoiseType, NoisePtr> noises;
@@ -186,7 +182,7 @@
 
   this->dataPtr->customRpyParentFrame =
       _sdf.ImuSensor()->CustomRpyParentFrame();
-  this->dataPtr->customRpyQuaternion = ignition::math::Quaterniond(
+  this->dataPtr->customRpyQuaternion = math::Quaterniond(
       _sdf.ImuSensor()->CustomRpy());
 
   this->dataPtr->initialized = true;
@@ -202,11 +198,7 @@
 }
 
 //////////////////////////////////////////////////
-<<<<<<< HEAD
 bool ImuSensor::Update(const std::chrono::steady_clock::duration &_now)
-=======
-bool ImuSensor::Update(const common::Time &_now)
->>>>>>> 5a82b76b
 {
   IGN_PROFILE("ImuSensor::Update");
   if (!this->dataPtr->initialized)
@@ -345,33 +337,33 @@
 
   // Table to hold frame transformations
   static const std::map<WorldFrameEnumType,
-    std::map<WorldFrameEnumType, ignition::math::Quaterniond>>
+    std::map<WorldFrameEnumType, math::Quaterniond>>
       transformTable =
     {
       {WorldFrameEnumType::ENU,
         {
-          {WorldFrameEnumType::ENU, ignition::math::Quaterniond(0, 0, 0)},
-          {WorldFrameEnumType::NED, ignition::math::Quaterniond(
+          {WorldFrameEnumType::ENU, math::Quaterniond(0, 0, 0)},
+          {WorldFrameEnumType::NED, math::Quaterniond(
             IGN_PI, 0, IGN_PI/2)},
-          {WorldFrameEnumType::NWU, ignition::math::Quaterniond(
+          {WorldFrameEnumType::NWU, math::Quaterniond(
             0, 0, IGN_PI/2)},
         }
       },
       {WorldFrameEnumType::NED,
         {
-          {WorldFrameEnumType::ENU, ignition::math::Quaterniond(
+          {WorldFrameEnumType::ENU, math::Quaterniond(
             IGN_PI, 0, IGN_PI/2).Inverse()},
-          {WorldFrameEnumType::NED, ignition::math::Quaterniond(0, 0, 0)},
-          {WorldFrameEnumType::NWU, ignition::math::Quaterniond(
+          {WorldFrameEnumType::NED, math::Quaterniond(0, 0, 0)},
+          {WorldFrameEnumType::NWU, math::Quaterniond(
             -IGN_PI, 0, 0)},
         }
       },
       {WorldFrameEnumType::NWU,
         {
-          {WorldFrameEnumType::ENU, ignition::math::Quaterniond(
+          {WorldFrameEnumType::ENU, math::Quaterniond(
             0, 0, -IGN_PI/2)},
-          {WorldFrameEnumType::NED, ignition::math::Quaterniond(IGN_PI, 0, 0)},
-          {WorldFrameEnumType::NWU, ignition::math::Quaterniond(0, 0, 0)},
+          {WorldFrameEnumType::NED, math::Quaterniond(IGN_PI, 0, 0)},
+          {WorldFrameEnumType::NWU, math::Quaterniond(0, 0, 0)},
         }
       }
     };
