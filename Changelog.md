## Ignition Sensors 7

### Ignition Sensors 7.X.X

### Ignition Sensors 7.0.0 (202X-XX-XX)

## Ignition Sensors 6

<<<<<<< HEAD
### Ignition Sensors 7.X.X

### Ignition Sensors 7.0.0 (202X-XX-XX)

### Ignition Sensors 6.X.X
=======
### Ignition Sensors 6.3.0 (2022-04-04)

1. IMU custom_rpy parent_frame should be set to 'world'
    * [Pull request #212](https://github.com/ignitionrobotics/ign-sensors/pull/212)

1. Triggered Camera
    * [Pull request #194](https://github.com/ignitionrobotics/ign-sensors/pull/194)

1. Check if noise or distortion render pass is null
    * [Pull request #211](https://github.com/ignitionrobotics/ign-sensors/pull/211)

### Ignition Sensors 6.2.0 (2022-03-29)

1. Distortion Camera Sensor
    * [Pull request #192](https://github.com/ignitionrobotics/ign-sensors/pull/192)

1. Add Ubuntu Jammy CI
    * [Pull request #206](https://github.com/ignitionrobotics/ign-sensors/pull/206)

1. Add function for enabling / disabling a sensor
    * [Pull request #204](https://github.com/ignitionrobotics/ign-sensors/pull/204)

1. IMU sensor API to get world ref frame and heading offset
    * [Pull request #186](https://github.com/ignitionrobotics/ign-sensors/pull/186)

1. Use pose multiplication instead of addition
    * [Pull request #199](https://github.com/ignitionrobotics/ign-sensors/pull/199)

1. Enable cpplint check in github actions CI
    * [Pull request #198](https://github.com/ignitionrobotics/ign-sensors/pull/198)

1. Conform to ros format for header field frame_id of sensor msgs
    * [Pull request #195](https://github.com/ignitionrobotics/ign-sensors/pull/195)

1. Fix compiler warnings (CMP0072 and copy elision)
    * [Pull request #188](https://github.com/ignitionrobotics/ign-sensors/pull/188)
>>>>>>> cb24d951

### Ignition Sensors 6.1.0 (2022-01-04)

1. Add NavSat (GPS) sensor
    * [Pull request #177](https://github.com/ignitionrobotics/ign-sensors/pull/177)

1. Added Logic to flag pointcloud as not dense if invalid point is detected
    * [Pull request #180](https://github.com/ignitionrobotics/ign-sensors/pull/180)

1. IMU ``custom_rpy``  tag parsing added
    * [Pull request #178](https://github.com/ignitionrobotics/ign-sensors/pull/178)

### Ignition Sensors 6.0.1 (2021-11-12)

1. Disable GPU lidar tests on macOS
    * [Pull request #163](https://github.com/ignitionrobotics/ign-sensors/pull/163)

1. Added macOS install instructions.
    * [Pull request #162](https://github.com/ignitionrobotics/ign-sensors/pull/162)

1. Destroy rendering sensors when sensor is removed.
    * [Pull request #169](https://github.com/ignitionrobotics/ign-sensors/pull/169)

### Ignition Sensors 6.0.0 (2021-09-30)

1. Trivial tutorial typo correction in Custom Sensors tutorial
    * [Pull request #160](https://github.com/ignitionrobotics/ign-sensors/pull/160)

1. Bumps in fortress: ign-sensors6
    * [Pull request #120](https://github.com/ignitionrobotics/ign-sensors/pull/120)

1. Port codecov to new configuration
    * [Pull request #129](https://github.com/ignitionrobotics/ign-sensors/pull/129)

1. Remove deprecations: tock
    * [Pull request #141](https://github.com/ignitionrobotics/ign-sensors/pull/141)

1. Make Sensors aware of CameraPassCountPerGpuFlush & Scene::PostFrame
    * [Pull request #145](https://github.com/ignitionrobotics/ign-sensors/pull/145)

1. Remove plugin interface and support custom sensors
    * [Pull request #90](https://github.com/ignitionrobotics/ign-sensors/pull/90)

1. Run ogre 1.x tests on macos
    * [Pull request #156](https://github.com/ignitionrobotics/ign-sensors/pull/156)

1. Segmentation sensor
    * [Pull request #133](https://github.com/ignitionrobotics/ign-sensors/pull/133)

1. Joint Force-Torque Sensor
    * [Pull request #144](https://github.com/ignitionrobotics/ign-sensors/pull/144)

## Ignition Sensors 5

### Ignition Sensors 5.X.X

### Ignition Sensors 5.1.0 (2021-10-15)

1. Depend on ign-msgs 7.2 and libSDFormat 11.3
    * [Pull request #154](https://github.com/ignitionrobotics/ign-sensors/pull/154)

1. 👩‍🌾 Print debug messages when sensors advertise topics
    * [Pull request #151](https://github.com/ignitionrobotics/ign-sensors/pull/151)

1. Infrastructure
    * [Pull request #150](https://github.com/ignitionrobotics/ign-sensors/pull/150)
    * [Pull request #130](https://github.com/ignitionrobotics/ign-sensors/pull/130)
    * [Pull request #126](https://github.com/ignitionrobotics/ign-sensors/pull/126)
    * [Pull request #124](https://github.com/ignitionrobotics/ign-sensors/pull/124)

1. Publish performance sensor metrics.
    * [Pull request #146](https://github.com/ignitionrobotics/ign-sensors/pull/146)

1. Add API for enabling / disabling IMU orientation
    * [Pull request #142](https://github.com/ignitionrobotics/ign-sensors/pull/142)

1. Init will now set the nextUpdateTime to zero
    * [Pull request #137](https://github.com/ignitionrobotics/ign-sensors/pull/137)

1. Remove clamping from lidar noise
    * [Pull request #132](https://github.com/ignitionrobotics/ign-sensors/pull/132)

1. 👩‍🌾 Disable tests that consistently fail on macOS
    * [Pull request #121](https://github.com/ignitionrobotics/ign-sensors/pull/121)

### Ignition Sensors 5.0.0 (2021-03-30)

1. Bump in edifice: ign-common4
    * [Pull request #85](https://github.com/ignitionrobotics/ign-sensors/pull/85)

1. Bump in edifice: sdformat11
    * [Pull request #78](https://github.com/ignitionrobotics/ign-sensors/pull/78)

1. Bump in edifice: ign-msgs7
    * [Pull request #75](https://github.com/ignitionrobotics/ign-sensors/pull/75)

1. Bump in edifice: ign-rendering5
    * [Pull request #55](https://github.com/ignitionrobotics/ign-sensors/pull/55)

1. Documentation updates
    * [Pull request #116](https://github.com/ignitionrobotics/ign-sensors/pull/116)

## Ignition Sensors 4

### Ignition Sensors 4.X.X

### Ignition Sensors 4.2.0 (2021-07-12)

1. Add API for enabling / disabling IMU orientation
    * [Pull request #142](https://github.com/ignitionrobotics/ign-sensors/pull/142)

1. Init will now set the nextUpdateTime to zero
    * [Pull request #137](https://github.com/ignitionrobotics/ign-sensors/pull/137)

1. Remove clamping from lidar noise
    * [Pull request #132](https://github.com/ignitionrobotics/ign-sensors/pull/132)

1. Remove tools/code_check and update codecov
    * [Pull request #130](https://github.com/ignitionrobotics/ign-sensors/pull/130)

1. Disable macOS workflow
    * [Pull request #124](https://github.com/ignitionrobotics/ign-sensors/pull/124)

1. 👩‍🌾 Disable tests that consistently fail on macOS
    * [Pull request #121](https://github.com/ignitionrobotics/ign-sensors/pull/121)

1. Master branch updates
    * [Pull request #106](https://github.com/ignitionrobotics/ign-sensors/pull/106)

1. 👩‍🌾 Clear Windows warnings (backport #58)
    * [Pull request #102](https://github.com/ignitionrobotics/ign-sensors/pull/102)

1. Update thermal camera tutorial - include varying temp. objects
    * [Pull request #79](https://github.com/ignitionrobotics/ign-sensors/pull/79)

1. Fix macOS/windows tests that failed to load library
    * [Pull request #60](https://github.com/ignitionrobotics/ign-sensors/pull/60)

1. Removed issue & PR templates
    * [Pull request #99](https://github.com/ignitionrobotics/ign-sensors/pull/99)

### Ignition Sensors 4.1.0 (2021-02-10)

1. Added issue and PR templates.
    * [Pull request 91](https://github.com/ignitionrobotics/ign-sensors/pull/91)

1. Added `set_rate` service to all sensors.
    * [Pull request 95](https://github.com/ignitionrobotics/ign-sensors/pull/95)

1. Added support for 8 bit thermal camera image format.
    * [Pull request 92](https://github.com/ignitionrobotics/ign-sensors/pull/92)

1. All features up to version 3.2.0.

### Ignition Sensors 4.0.0 (2020-09-30)

1. Fix link in README.md
    * [Pull request 51](https://github.com/ignitionrobotics/ign-sensors/pull/51)

1. Move installation instructions from README.md to Installation tutorial
    * [Pull request 50](https://github.com/ignitionrobotics/ign-sensors/pull/50)

1. Bump ign-math to 6.6
    * [Pull request 48](https://github.com/ignitionrobotics/ign-sensors/pull/48)

1. Replaced common::Time with std::chrono
    * [Pull request 41](https://github.com/ignitionrobotics/ign-sensors/pull/41)

1. Depend on ign-msgs6, ign-transport9, sdf10
    * [Pull request 31](https://github.com/ignitionrobotics/ign-sensors/pull/31)

1. GitHub migration
    * [Pull request 12](https://github.com/ignitionrobotics/ign-sensors/pull/12)
    * [Pull request 16](https://github.com/ignitionrobotics/ign-sensors/pull/16)
    * [Pull request 22](https://github.com/ignitionrobotics/ign-sensors/pull/22)

1. Set camera sensor visibility mask
    * [BitBucket pull request 115](https://osrf-migration.github.io/ignition-gh-pages/#!/ignitionrobotics/ign-sensors/pull-requests/115)

1. Depend on ign-rendering4
    * [BitBucket pull request 111](https://osrf-migration.github.io/ignition-gh-pages/#!/ignitionrobotics/ign-sensors/pull-requests/111)

## Ignition Sensors 3

### Ignition Sensors 3.X.X (202X-XX-XX)

### Ignition Sensors 3.3.0 (2021-08-26)

1. 👩‍🌾 Print debug messages when sensors advertise topics
    * [Pull request #151](https://github.com/ignitionrobotics/ign-sensors/pull/151)

1. Publish performance sensor metrics.
    * [Pull request #146](https://github.com/ignitionrobotics/ign-sensors/pull/146)

1. CI and infrastructure
    * [Pull request #130](https://github.com/ignitionrobotics/ign-sensors/pull/130)
    * [Pull request #150](https://github.com/ignitionrobotics/ign-sensors/pull/150)
    * [Pull request #106](https://github.com/ignitionrobotics/ign-sensors/pull/106)

1. 👩‍🌾 Disable tests that consistently fail on macOS
    * [Pull request #121](https://github.com/ignitionrobotics/ign-sensors/pull/121)

1. 👩‍🌾 Clear Windows warnings (backport #58)
    * [Pull request #58](https://github.com/ignitionrobotics/ign-sensors/pull/58)

1. Fix macOS/windows tests that failed to load library (backport #60)
    * [Pull request #60](https://github.com/ignitionrobotics/ign-sensors/pull/60)

### Ignition Sensors 3.2.0 (2021-02-08)

1. Apply noise to lidar point cloud.
    * [Pull request 86](https://github.com/ignitionrobotics/ign-sensors/pull/86)

1. Add Windows Installation.
    * [Pull request 82](https://github.com/ignitionrobotics/ign-sensors/pull/82)

1. Added thermal camera tutorial.
    * [Pull request 61](https://github.com/ignitionrobotics/ign-sensors/pull/61)

1. Prevent segfaults on test failures, make tests verbose.
    * [Pull request 56](https://github.com/ignitionrobotics/ign-sensors/pull/56)

1. Resolve updated codecheck issues.
    * [Pull request 57](https://github.com/ignitionrobotics/ign-sensors/pull/57)

1. Improve fork experience.
    * [Pull request 54](https://github.com/ignitionrobotics/ign-sensors/pull/54)

### Ignition Sensors 3.1.0 (2020-09-03)

1. Update camera sensor only when needed
    * [Pull request 37](https://github.com/ignitionrobotics/ign-sensors/pull/37)

1. Add noise to RGBD camera.
    * [Pull Request 35](https://github.com/ignitionrobotics/ign-sensors/pull/35)

1. Fix version numbers in config.hh
    * [Pull Request 42](https://github.com/ignitionrobotics/ign-sensors/pull/42)

1. Make sure all sensors have a default topic. When invalid topics are passed
   in, convert them to valid topics if possible. If not possible to convert
   into valid topic, fail gracefully.
    * [Pull Request 33](https://github.com/ignitionrobotics/ign-sensors/pull/33)

1. GitHub migration
    * [Pull request 11](https://github.com/ignitionrobotics/ign-sensors/pull/11)
    * [Pull request 21](https://github.com/ignitionrobotics/ign-sensors/pull/21)

### Ignition Sensors 3.0.0 (2019-12-10)

1. Add support for sdformat frame semantics
    * [BitBucket pull request 104](https://osrf-migration.github.io/ignition-gh-pages/#!/ignitionrobotics/ign-sensors/pull-requests/104)

1. Remove deprecations in ign-sensors3
    * [BitBucket pull request 103](https://osrf-migration.github.io/ignition-gh-pages/#!/ignitionrobotics/ign-sensors/pull-requests/103)

1. Break out image noise classes
    * [BitBucket pull request 102](https://osrf-migration.github.io/ignition-gh-pages/#!/ignitionrobotics/ign-sensors/pull-requests/102)

1. Depend on ign-transport8, ign-msgs5, sdformat9
    * [BitBucket pull request 101](https://osrf-migration.github.io/ignition-gh-pages/#!/ignitionrobotics/ign-sensors/pull-requests/101)
    * [BitBucket pull request 105](https://osrf-migration.github.io/ignition-gh-pages/#!/ignitionrobotics/ign-sensors/pull-requests/105)

1. Add Thermal Camera Sensor
    * [BitBucket pull request 100](https://osrf-migration.github.io/ignition-gh-pages/#!/ignitionrobotics/ign-sensors/pull-requests/100)

1. Updating exports and includes
    * [BitBucket pull request 98](https://osrf-migration.github.io/ignition-gh-pages/#!/ignitionrobotics/ign-sensors/pull-requests/98)

1. Removed deprecations from Manager.
    * [BitBucket pull request 99](https://osrf-migration.github.io/ignition-gh-pages/#!/ignitionrobotics/ign-sensors/pull-requests/99)

1. Depend on ign-rendering3
    * [BitBucket pull request 88](https://osrf-migration.github.io/ignition-gh-pages/#!/ignitionrobotics/ign-sensors/pull-requests/88)

## Ignition Sensors 2

### Ignition Sensors 2.9.0 (2020-08-07)

1. Add noise to RGBD camera.
    * [Pull Request 35](https://github.com/ignitionrobotics/ign-sensors/pull/35)

1. Make sure all sensors have a default topic.When invalid topics are passed
   in, convert them to valid topics if possible. If not possible to convert
   into valid topic, fail gracefully.
    * [Pull Request 33](https://github.com/ignitionrobotics/ign-sensors/pull/33)


### Ignition Sensors 2.8.0 (2020-03-04)

1. Added sequence numbers to sensor data messages.
    * [BitBucket pull request 112](https://osrf-migration.github.io/ignition-gh-pages/#!/ignitionrobotics/ign-sensors/pull-requests/112)

### Ignition Sensors 2.7.0 (2019-12-16)

1. Add clipping for depth camera on rgbd camera sensor (requires sdformat 8.7.0)
    * [BitBucket pull request 107](https://osrf-migration.github.io/ignition-gh-pages/#!/ignitionrobotics/ign-sensors/pull-requests/107)

### Ignition Sensors 2.6.1 (2019-09-13)

1. Fix IMU noise model dt
    * [BitBucket pull request 94](https://osrf-migration.github.io/ignition-gh-pages/#!/ignitionrobotics/ign-sensors/pull-requests/94)

### Ignition Sensors 2.6.0 (2019-08-27)

1. Update depth and rgbd camera sensor to output point cloud data generated by ign-rendering DepthCamera
    * [BitBucket pull request 91](https://osrf-migration.github.io/ignition-gh-pages/#!/ignitionrobotics/ign-sensors/pull-requests/91)

### Ignition Sensors 2.5.1 (2019-08-12)

1. Add intensity and ring fields to GpuLidarSensor point cloud msg
    * [BitBucket pull request 89](https://osrf-migration.github.io/ignition-gh-pages/#!/ignitionrobotics/ign-sensors/pull-requests/89)

### Ignition Sensors 2.5.0

1. Add `IGN_PROFILER_ENABLE` cmake option for enabling the ign-common profiler.
    * [BitBucket pull request 82](https://osrf-migration.github.io/ignition-gh-pages/#!/ignitionrobotics/ign-sensors/pull-requests/82)

1. Deduplicate `frame_ids` from sensor message headers
    * [BitBucket pull request 83](https://osrf-migration.github.io/ignition-gh-pages/#!/ignitionrobotics/ign-sensors/pull-requests/83)

1. Baseline for stereo cameras
    * [BitBucket pull request 84](https://osrf-migration.github.io/ignition-gh-pages/#!/ignitionrobotics/ign-sensors/pull-requests/84)

### Ignition Sensors 2.4.0 (2019-07-17)

1. Support manual scene updates for rendering sensors
    * [BitBucket pull request 81](https://osrf-migration.github.io/ignition-gh-pages/#!/ignitionrobotics/ign-sensors/pull-requests/81)

### Ignition Sensors 2.3.0 (2019-07-16)

1. The GpuLidar and Rgbd sensors publish point cloud data using
   `msgs::PointCloudPacked`.
    * [BitBucket pull request 78](https://osrf-migration.github.io/ignition-gh-pages/#!/ignitionrobotics/ign-sensors/pull-requests/78)

### Ignition Sensors 2.2.0 (2019-06-27)

1. Update the GPU Lidar to use the sensor's name as the `frame_id`.
    * [BitBucket pull request 74](https://osrf-migration.github.io/ignition-gh-pages/#!/ignitionrobotics/ign-sensors/pull-requests/74)

1. Fix camera_info topic to be on the same level as image and depth_image for RGBD Camera.
    * [BitBucket pull request 73](https://osrf-migration.github.io/ignition-gh-pages/#!/ignitionrobotics/ign-sensors/pull-requests/73)

### Ignition Sensors 2.1.0 (2019-06-18)

1. Adds an RGBD camera sensor that combines a CameraSensor and DepthCameraSensor, and also
   outputs a pointcloud.
    * [BitBucket pull request 70](https://osrf-migration.github.io/ignition-gh-pages/#!/ignitionrobotics/ign-sensors/pull-requests/70)

1. Create and publish on `camera_info` topics for the Camera and DepthCamera
   sensors.
    * [BitBucket pull request 67](https://osrf-migration.github.io/ignition-gh-pages/#!/ignitionrobotics/ign-sensors/pull-requests/67)

### Ignition Sensors 2.0.0 (2019-05-21)

1. Zero update rate, virtual SetParent and fix gpu_lidar
    * [BitBucket pull request 66](https://osrf-migration.github.io/ignition-gh-pages/#!/ignitionrobotics/ign-sensors/pull-requests/66)

1. Add `frame_id` to sensor messages
    * [BitBucket pull request 63](https://osrf-migration.github.io/ignition-gh-pages/#!/ignitionrobotics/ign-sensors/pull-requests/63)

1. Restore `pixel_format` in message and add deprecation comment.
    * [BitBucket pull request 62](https://osrf-migration.github.io/ignition-gh-pages/#!/ignitionrobotics/ign-sensors/pull-requests/62)
    * [BitBucket pull request 65](https://osrf-migration.github.io/ignition-gh-pages/#!/ignitionrobotics/ign-sensors/pull-requests/65)

1. Added noise to  camera and lidar sensors.
    * [BitBucket pull request 60](https://osrf-migration.github.io/ignition-gh-pages/#!/ignitionrobotics/ign-sensors/pull-requests/60)
    * [BitBucket pull request 61](https://osrf-migration.github.io/ignition-gh-pages/#!/ignitionrobotics/ign-sensors/pull-requests/61)

1. Add support for loading a Lidar sensor from an SDF Sensor DOM object.
    * [BitBucket pull request 59](https://osrf-migration.github.io/ignition-gh-pages/#!/ignitionrobotics/ign-sensors/pull-requests/59)

1. Add support for loading an IMU sensor from an SDF Sensor DOM object.
    * [BitBucket pull request 58](https://osrf-migration.github.io/ignition-gh-pages/#!/ignitionrobotics/ign-sensors/pull-requests/58)

1. Add support for loading a camera and depth camera sensor from an SDF Sensor DOM object.
    * [BitBucket pull request 57](https://osrf-migration.github.io/ignition-gh-pages/#!/ignitionrobotics/ign-sensors/pull-requests/57)

1. Add support for loading an air pressure sensor from an SDF Sensor DOM object.
    * [BitBucket pull request 56](https://osrf-migration.github.io/ignition-gh-pages/#!/ignitionrobotics/ign-sensors/pull-requests/56)

1. Add support for loading an altimeter sensor from an SDF Sensor DOM object.
    * [BitBucket pull request 55](https://osrf-migration.github.io/ignition-gh-pages/#!/ignitionrobotics/ign-sensors/pull-requests/55)

1. Noise factory uses `sdf::Noise` objects, Magnetometer sensor utilizes
   noise parameters.
    * [BitBucket pull request 54](https://osrf-migration.github.io/ignition-gh-pages/#!/ignitionrobotics/ign-sensors/pull-requests/54)

1. Add support for loading a magnetometer sensor from an SDF Sensor DOM object.
    * [BitBucket pull request 53](https://osrf-migration.github.io/ignition-gh-pages/#!/ignitionrobotics/ign-sensors/pull-requests/53)

1. Add magnetometer
    * [BitBucket pull request 47](https://osrf-migration.github.io/ignition-gh-pages/#!/ignitionrobotics/ign-sensors/pull-requests/47)

1. Add IMU
    * [BitBucket pull request 44](https://osrf-migration.github.io/ignition-gh-pages/#!/ignitionrobotics/ign-sensors/pull-requests/44)

1. Add altimeter
    * [BitBucket pull request 43](https://osrf-migration.github.io/ignition-gh-pages/#!/ignitionrobotics/ign-sensors/pull-requests/43)

1. Create component for rendering sensor classes
    * [BitBucket pull request 42](https://osrf-migration.github.io/ignition-gh-pages/#!/ignitionrobotics/ign-sensors/pull-requests/42)

1. Upgrade to ignition-rendering2
    * [BitBucket pull request 45](https://osrf-migration.github.io/ignition-gh-pages/#!/ignitionrobotics/ign-sensors/pull-requests/45)

1. Upgrade to ignition-msgs4 and ignition-transport7
    * [BitBucket pull request 51](https://osrf-migration.github.io/ignition-gh-pages/#!/ignitionrobotics/ign-sensors/pull-requests/51)

### Ignition Sensors 1.X.X (2019-XX-XX)

1. Fix windows linking
    * [BitBucket pull request 49](https://osrf-migration.github.io/gazebo-gh-pages/#!/osrf/gazebo/pull-requests/49)
    * [Issue 6](https://github.com/osrf/gazebo/issues/6)

### Ignition Sensors 1.0.0 (2019-03-01)<|MERGE_RESOLUTION|>--- conflicted
+++ resolved
@@ -6,13 +6,6 @@
 
 ## Ignition Sensors 6
 
-<<<<<<< HEAD
-### Ignition Sensors 7.X.X
-
-### Ignition Sensors 7.0.0 (202X-XX-XX)
-
-### Ignition Sensors 6.X.X
-=======
 ### Ignition Sensors 6.3.0 (2022-04-04)
 
 1. IMU custom_rpy parent_frame should be set to 'world'
@@ -49,7 +42,6 @@
 
 1. Fix compiler warnings (CMP0072 and copy elision)
     * [Pull request #188](https://github.com/ignitionrobotics/ign-sensors/pull/188)
->>>>>>> cb24d951
 
 ### Ignition Sensors 6.1.0 (2022-01-04)
 
