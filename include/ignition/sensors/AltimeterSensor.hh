--- conflicted
+++ resolved
@@ -15,102 +15,5 @@
  *
  */
 
-<<<<<<< HEAD
-#include <memory>
-
-#include <sdf/sdf.hh>
-
-#include <ignition/common/SuppressWarning.hh>
-
-#include <ignition/sensors/config.hh>
-#include <ignition/sensors/altimeter/Export.hh>
-
-#include "ignition/sensors/Sensor.hh"
-
-namespace ignition
-{
-  namespace sensors
-  {
-    // Inline bracket to help doxygen filtering.
-    inline namespace IGNITION_SENSORS_VERSION_NAMESPACE {
-    //
-    /// \brief forward declarations
-    class AltimeterSensorPrivate;
-
-    /// \brief Altimeter Sensor Class
-    ///
-    /// An altimeter sensor that reports vertical position and velocity
-    /// readings over ign transport
-    class IGNITION_SENSORS_ALTIMETER_VISIBLE AltimeterSensor : public Sensor
-    {
-      /// \brief constructor
-      public: AltimeterSensor();
-
-      /// \brief destructor
-      public: virtual ~AltimeterSensor();
-
-      /// \brief Load the sensor based on data from an sdf::Sensor object.
-      /// \param[in] _sdf SDF Sensor parameters.
-      /// \return true if loading was successful
-      public: virtual bool Load(const sdf::Sensor &_sdf) override;
-
-      /// \brief Load the sensor with SDF parameters.
-      /// \param[in] _sdf SDF Sensor parameters.
-      /// \return true if loading was successful
-      public: virtual bool Load(sdf::ElementPtr _sdf) override;
-
-      /// \brief Initialize values in the sensor
-      /// \return True on success
-      public: virtual bool Init() override;
-
-      /// \brief Update the sensor and generate data
-      /// \param[in] _now The current time
-      /// \return true if the update was successfull
-      public: virtual bool Update(
-        const std::chrono::steady_clock::duration &_now) override;
-
-      /// \brief Set the vertical reference position of the altimeter
-      /// \param[in] _ref Verical reference position in meters
-      public: void SetVerticalReference(double _reference);
-
-      /// \brief Get the vertical reference position of the altimeter
-      /// \return Verical reference position in meters
-      public: double VerticalReference() const;
-
-      /// \brief Set the current z position of the altimeter
-      /// \param[in] _pos Z position in meters
-      public: void SetPosition(double _pos);
-
-      /// \brief Get the vertical position of the altimeter relative to the
-      /// reference position
-      /// \return Vertical position relative to referene position
-      public: double VerticalPosition() const;
-
-      /// \brief Set the vertical velocity of the altimeter
-      /// \param[in] _vel Vertical velocity in meters per second
-      public: void SetVerticalVelocity(double _vel);
-
-      /// \brief Get the vertical velocity of the altimeter
-      /// \return Vertical velocity in meters per second
-      public: double VerticalVelocity() const;
-
-      /// \brief Check if there are any subscribers
-      /// \return True if there are subscribers, false otherwise
-      /// \todo(iche033) Make this function virtual on Garden
-      public: bool HasConnections() const;
-
-      IGN_COMMON_WARN_IGNORE__DLL_INTERFACE_MISSING
-      /// \brief Data pointer for private data
-      /// \internal
-      private: std::unique_ptr<AltimeterSensorPrivate> dataPtr;
-      IGN_COMMON_WARN_RESUME__DLL_INTERFACE_MISSING
-    };
-    }
-  }
-}
-
-#endif
-=======
 #include <gz/sensors/AltimeterSensor.hh>
-#include <ignition/sensors/config.hh>
->>>>>>> 425359ef
+#include <ignition/sensors/config.hh>