--- conflicted
+++ resolved
@@ -97,15 +97,6 @@
       /// \sa CameraSensor
       CAMERA_NOISE = 1,
 
-<<<<<<< HEAD
-      /// \brief Vertical noise stream for the altimeter sensor
-      /// \sa AltimeterSensor
-      ALTIMETER_VERTICAL_POSITION_NOISE_METERS = 2,
-
-      /// \brief Velocity noise streams for the altimeter sensor
-      /// \sa AltimeterSensor
-      ALTIMETER_VERTICAL_VELOCITY_NOISE_METERS_PER_S = 3,
-=======
       /// \brief Magnetometer body-frame X axis noise in Tesla
       /// \sa MagnetometerSensor
       MAGNETOMETER_X_NOISE_TESLA = 2,
@@ -117,7 +108,15 @@
       /// \brief Magnetometer body-frame Z axis noise in Tesla
       /// \sa MagnetometerSensor
       MAGNETOMETER_Z_NOISE_TESLA = 4,
->>>>>>> c97d2aae
+
+      /// \brief Vertical noise stream for the altimeter sensor
+      /// \sa AltimeterSensor
+      ALTIMETER_VERTICAL_POSITION_NOISE_METERS = 5,
+
+
+      /// \brief Velocity noise streams for the altimeter sensor
+      /// \sa AltimeterSensor
+      ALTIMETER_VERTICAL_VELOCITY_NOISE_METERS_PER_S = 6,
 
       /// \internal
       /// \brief Indicator used to create an iterator over the enum. Do not
