/*
 * Copyright (C) 2019 Open Source Robotics Foundation
 *
 * Licensed under the Apache License, Version 2.0 (the "License");
 * you may not use this file except in compliance with the License.
 * You may obtain a copy of the License at
 *
 *     http://www.apache.org/licenses/LICENSE-2.0
 *
 * Unless required by applicable law or agreed to in writing, software
 * distributed under the License is distributed on an "AS IS" BASIS,
 * WITHOUT WARRANTIES OR CONDITIONS OF ANY KIND, either express or implied.
 * See the License for the specific language governing permissions and
 * limitations under the License.
 *
*/

#if defined(_MSC_VER)
  #pragma warning(push)
  #pragma warning(disable: 4005)
  #pragma warning(disable: 4251)
#endif
<<<<<<< HEAD
#include <gz/msgs/fluid_pressure.pb.h>
#ifdef _WIN32
#pragma warning(pop)
=======
#include <ignition/msgs/fluid_pressure.pb.h>
#if defined(_MSC_VER)
  #pragma warning(pop)
>>>>>>> bb1c8569
#endif
#include <gz/msgs/Utility.hh>

#include <gz/common/Profiler.hh>
#include <gz/transport/Node.hh>

#include "gz/sensors/GaussianNoiseModel.hh"
#include "gz/sensors/Noise.hh"
#include "gz/sensors/SensorTypes.hh"
#include "gz/sensors/SensorFactory.hh"
#include "gz/sensors/AirPressureSensor.hh"

using namespace gz;
using namespace sensors;

// Constants. These constants from from RotorS:
// https://github.com/ethz-asl/rotors_simulator/blob/master/rotors_gazebo_plugins/include/rotors_gazebo_plugins/gazebo_pressure_plugin.h
static constexpr double kGasConstantNmPerKmolKelvin = 8314.32;
static constexpr double kMeanMolecularAirWeightKgPerKmol = 28.9644;
static constexpr double kGravityMagnitude = 9.80665;
static constexpr double kEarthRadiusMeters = 6356766.0;
static constexpr double kPressureOneAtmospherePascals = 101325.0;
static constexpr double kSeaLevelTempKelvin = 288.15;
static constexpr double kTempLapseKelvinPerMeter = 0.0065;
static constexpr double kAirConstantDimensionless = kGravityMagnitude *
    kMeanMolecularAirWeightKgPerKmol /
        (kGasConstantNmPerKmolKelvin * -kTempLapseKelvinPerMeter);

/// \brief Private data for AirPressureSensor
class gz::sensors::AirPressureSensorPrivate
{
  /// \brief node to create publisher
  public: transport::Node node;

  /// \brief publisher to publish air pressure messages.
  public: transport::Node::Publisher pub;

  /// \brief true if Load() has been called and was successful
  public: bool initialized = false;

  /// \brief Pressure in pascals.
  public: double pressure = 0.0;

  /// \brief Altitude reference, i.e. initial sensor position
  public: double referenceAltitude = 0.0;

  /// \brief Noise added to sensor data
  public: std::map<SensorNoiseType, NoisePtr> noises;
};

//////////////////////////////////////////////////
AirPressureSensor::AirPressureSensor()
  : dataPtr(new AirPressureSensorPrivate())
{
}

//////////////////////////////////////////////////
AirPressureSensor::~AirPressureSensor()
{
}

//////////////////////////////////////////////////
bool AirPressureSensor::Init()
{
  return this->Sensor::Init();
}

//////////////////////////////////////////////////
bool AirPressureSensor::Load(const sdf::Sensor &_sdf)
{
  if (!Sensor::Load(_sdf))
    return false;

  if (_sdf.Type() != sdf::SensorType::AIR_PRESSURE)
  {
    gzerr << "Attempting to a load an AirPressure sensor, but received "
      << "a " << _sdf.TypeStr() << std::endl;
    return false;
  }

  if (_sdf.AirPressureSensor() == nullptr)
  {
    gzerr << "Attempting to a load an AirPressure sensor, but received "
      << "a null sensor." << std::endl;
    return false;
  }

  if (this->Topic().empty())
    this->SetTopic("/air_pressure");

  this->dataPtr->pub =
<<<<<<< HEAD
      this->dataPtr->node.Advertise<gz::msgs::FluidPressure>(
=======
      this->dataPtr->node.Advertise<msgs::FluidPressure>(
>>>>>>> bb1c8569
      this->Topic());

  if (!this->dataPtr->pub)
  {
    gzerr << "Unable to create publisher on topic[" << this->Topic() << "].\n";
    return false;
  }

  gzdbg << "Air pressure for [" << this->Name() << "] advertised on ["
         << this->Topic() << "]" << std::endl;

  // Load the noise parameters
  if (_sdf.AirPressureSensor()->PressureNoise().Type() != sdf::NoiseType::NONE)
  {
    this->dataPtr->noises[AIR_PRESSURE_NOISE_PASCALS] =
      NoiseFactory::NewNoiseModel(_sdf.AirPressureSensor()->PressureNoise());
  }

  this->dataPtr->initialized = true;
  return true;
}

//////////////////////////////////////////////////
bool AirPressureSensor::Load(sdf::ElementPtr _sdf)
{
  sdf::Sensor sdfSensor;
  sdfSensor.Load(_sdf);
  return this->Load(sdfSensor);
}

//////////////////////////////////////////////////
bool AirPressureSensor::Update(
  const std::chrono::steady_clock::duration &_now)
{
  GZ_PROFILE("AirPressureSensor::Update");
  if (!this->dataPtr->initialized)
  {
    gzerr << "Not initialized, update ignored.\n";
    return false;
  }

  msgs::FluidPressure msg;
  *msg.mutable_header()->mutable_stamp() = msgs::Convert(_now);
  auto frame = msg.mutable_header()->add_data();
  frame->set_key("frame_id");
  frame->add_value(this->FrameId());

  // This block of code comes from RotorS:
  // https://github.com/ethz-asl/rotors_simulator/blob/master/rotors_gazebo_plugins/src/gazebo_pressure_plugin.cpp
  {
    // Get the current height.
    double height = this->dataPtr->referenceAltitude + this->Pose().Pos().Z();

    // Compute the geopotential height.
    double geoHeight = kEarthRadiusMeters * height /
      (kEarthRadiusMeters + height);

    // Compute the temperature at the current altitude in Kelvin.
    double tempAtHeight =
      kSeaLevelTempKelvin - kTempLapseKelvinPerMeter * geoHeight;

    // Compute the current air pressure.
    this->dataPtr->pressure =
      kPressureOneAtmospherePascals * exp(kAirConstantDimensionless *
          log(kSeaLevelTempKelvin / tempAtHeight));
  }

  // Apply pressure noise
  if (this->dataPtr->noises.find(AIR_PRESSURE_NOISE_PASCALS) !=
      this->dataPtr->noises.end())
  {
    this->dataPtr->pressure =
      this->dataPtr->noises[AIR_PRESSURE_NOISE_PASCALS]->Apply(
          this->dataPtr->pressure);

    if (this->dataPtr->noises[AIR_PRESSURE_NOISE_PASCALS]->Type() ==
        NoiseType::GAUSSIAN)
    {
     GaussianNoiseModelPtr gaussian =
       std::dynamic_pointer_cast<GaussianNoiseModel>(
           this->dataPtr->noises[AIR_PRESSURE_NOISE_PASCALS]);
      msg.set_variance(sqrt(gaussian->StdDev()));
    }
  }

  msg.set_pressure(this->dataPtr->pressure);

  // publish
  this->AddSequence(msg.mutable_header());
  this->dataPtr->pub.Publish(msg);

  return true;
}

//////////////////////////////////////////////////
void AirPressureSensor::SetReferenceAltitude(double _reference)
{
  this->dataPtr->referenceAltitude = _reference;
}

//////////////////////////////////////////////////
double AirPressureSensor::ReferenceAltitude() const
{
  return this->dataPtr->referenceAltitude;
}

//////////////////////////////////////////////////
bool AirPressureSensor::HasConnections() const
{
  return this->dataPtr->pub && this->dataPtr->pub.HasConnections();
}<|MERGE_RESOLUTION|>--- conflicted
+++ resolved
@@ -20,15 +20,9 @@
   #pragma warning(disable: 4005)
   #pragma warning(disable: 4251)
 #endif
-<<<<<<< HEAD
 #include <gz/msgs/fluid_pressure.pb.h>
-#ifdef _WIN32
-#pragma warning(pop)
-=======
-#include <ignition/msgs/fluid_pressure.pb.h>
 #if defined(_MSC_VER)
   #pragma warning(pop)
->>>>>>> bb1c8569
 #endif
 #include <gz/msgs/Utility.hh>
 
@@ -120,11 +114,7 @@
     this->SetTopic("/air_pressure");
 
   this->dataPtr->pub =
-<<<<<<< HEAD
-      this->dataPtr->node.Advertise<gz::msgs::FluidPressure>(
-=======
       this->dataPtr->node.Advertise<msgs::FluidPressure>(
->>>>>>> bb1c8569
       this->Topic());
 
   if (!this->dataPtr->pub)
