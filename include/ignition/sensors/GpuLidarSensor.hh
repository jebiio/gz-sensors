--- conflicted
+++ resolved
@@ -19,24 +19,15 @@
 
 #include <memory>
 #include <string>
+
 #include <sdf/sdf.hh>
-
-<<<<<<< HEAD
-#include <ignition/sensors/Lidar.hh>
-#include <ignition/sensors/RenderingEvents.hh>
 
 #include <ignition/rendering/GpuRays.hh>
 
 #include "ignition/sensors/gpu_lidar/Export.hh"
-=======
-#include <sdf/sdf.hh>
-
-#include <ignition/rendering/GpuRays.hh>
-
 #include "ignition/sensors/RenderingEvents.hh"
 #include "ignition/sensors/Lidar.hh"
 
->>>>>>> 62628591
 
 #ifndef _WIN32
 #  define GpuLidarSensor_EXPORTS_API
@@ -67,7 +58,6 @@
     ///   It offers both an ignition-transport interface and a direct C++ API
     ///   to access the image data. The API works by setting a callback to be
     ///   called with image data.
-//    class GpuLidarSensor_EXPORTS_API GpuLidarSensor : public Lidar
     class IGNITION_SENSORS_GPU_LIDAR_VISIBLE GpuLidarSensor : public Lidar
     {
       /// \brief constructor
