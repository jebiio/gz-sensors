/*
 * Copyright (C) 2017 Open Source Robotics Foundation
 *
 * Licensed under the Apache License, Version 2.0 (the "License");
 * you may not use this file except in compliance with the License.
 * You may obtain a copy of the License at
 *
 *     http://www.apache.org/licenses/LICENSE-2.0
 *
 * Unless required by applicable law or agreed to in writing, software
 * distributed under the License is distributed on an "AS IS" BASIS,
 * WITHOUT WARRANTIES OR CONDITIONS OF ANY KIND, either express or implied.
 * See the License for the specific language governing permissions and
 * limitations under the License.
 *
*/

#include <gtest/gtest.h>

#include <gz/msgs/image.pb.h>

#include <gz/common/Console.hh>
#include <gz/common/Filesystem.hh>
#include <gz/sensors/Manager.hh>
#include <gz/sensors/CameraSensor.hh>

// TODO(louise) Remove these pragmas once gz-rendering is disabling the
// warnings
#ifdef _WIN32
#pragma warning(push)
#pragma warning(disable: 4251)
#endif
#include <gz/rendering/RenderEngine.hh>
#include <gz/rendering/RenderingIface.hh>
#include <gz/rendering/Scene.hh>
#ifdef _WIN32
#pragma warning(pop)
#endif

#include "test_config.hh"  // NOLINT(build/include)
#include "TransportTestTools.hh"

std::mutex g_mutex;
unsigned int g_imgCounter1 = 0;
unsigned int g_imgCounter2 = 0;

<<<<<<< HEAD
void OnGrayscaleImageL8(const gz::msgs::Image &_msg)
=======
void OnGrayscale8bitImage(const ignition::msgs::Image &_msg)
>>>>>>> bb1c8569
{
  std::lock_guard<std::mutex> lock(g_mutex);
  EXPECT_EQ(gz::msgs::PixelFormatType::L_INT8, _msg.pixel_format_type());
  EXPECT_EQ(256u, _msg.width());
  EXPECT_EQ(256u, _msg.height());
  g_imgCounter1++;
}

void OnGrayscaleImageL16(const gz::msgs::Image &_msg)
{
  std::lock_guard<std::mutex> lock(g_mutex);
  EXPECT_EQ(gz::msgs::PixelFormatType::L_INT16, _msg.pixel_format_type());
  EXPECT_EQ(512u, _msg.width());
  EXPECT_EQ(512u, _msg.height());
  g_imgCounter2++;
}

void OnGrayscale16bitImage(const ignition::msgs::Image &_msg)
{
  std::lock_guard<std::mutex> lock(g_mutex);
  EXPECT_EQ(ignition::msgs::PixelFormatType::L_INT16, _msg.pixel_format_type());
  EXPECT_EQ(256u, _msg.width());
  EXPECT_EQ(256u, _msg.height());
  g_imgCounter++;
}

class CameraSensorTest: public testing::Test,
  public testing::WithParamInterface<const char *>
{
  // Documentation inherited
  protected: void SetUp() override
  {
    gz::common::Console::SetVerbosity(4);
  }

  // Create a Camera sensor from a SDF and gets a image message
  public: void ImagesWithBuiltinSDF(const std::string &_renderEngine);

<<<<<<< HEAD
  // Create 8 bit and 16 bit grayscale camera sensors and verify image format
  public: void ImageFormatLInt8LInt16(const std::string &_renderEngine);
=======
  // Create a 8 bit grayscale camera sensor and verify image format
  public: void ImageFormatLInt8(const std::string &_renderEngine);

  // Create a 16 bit grayscale camera sensor and verify image format
  public: void ImageFormatLInt16(const std::string &_renderEngine);
>>>>>>> bb1c8569
};

void CameraSensorTest::ImagesWithBuiltinSDF(const std::string &_renderEngine)
{
  // get the darn test data
  std::string path = gz::common::joinPaths(PROJECT_SOURCE_PATH, "test",
      "sdf", "camera_sensor_builtin.sdf");
  sdf::SDFPtr doc(new sdf::SDF());
  sdf::init(doc);
  ASSERT_TRUE(sdf::readFile(path, doc));
  ASSERT_NE(nullptr, doc->Root());
  ASSERT_TRUE(doc->Root()->HasElement("model"));
  auto modelPtr = doc->Root()->GetElement("model");
  ASSERT_TRUE(modelPtr->HasElement("link"));
  auto linkPtr = modelPtr->GetElement("link");
  ASSERT_TRUE(linkPtr->HasElement("sensor"));
  auto sensorPtr = linkPtr->GetElement("sensor");

  // Setup gz-rendering with an empty scene
  auto *engine = gz::rendering::engine(_renderEngine);
  if (!engine)
  {
    gzdbg << "Engine '" << _renderEngine
              << "' is not supported" << std::endl;
    return;
  }

  gz::rendering::ScenePtr scene = engine->CreateScene("scene");

  // do the test
  gz::sensors::Manager mgr;

  gz::sensors::CameraSensor *sensor =
      mgr.CreateSensor<gz::sensors::CameraSensor>(sensorPtr);
  ASSERT_NE(sensor, nullptr);
  EXPECT_FALSE(sensor->HasConnections());
  sensor->SetScene(scene);

  ASSERT_NE(sensor->RenderingCamera(), nullptr);
  EXPECT_NE(sensor->Id(), sensor->RenderingCamera()->Id());
  EXPECT_EQ(256u, sensor->ImageWidth());
  EXPECT_EQ(257u, sensor->ImageHeight());

  EXPECT_EQ(std::string("base_camera"), sensor->FrameId());

  std::string topic = "/test/integration/CameraPlugin_imagesWithBuiltinSDF";
  WaitForMessageTestHelper<gz::msgs::Image> helper(topic);

  EXPECT_TRUE(sensor->HasConnections());

  // Update once to create image
  mgr.RunOnce(std::chrono::steady_clock::duration::zero());

  EXPECT_TRUE(helper.WaitForMessage()) << helper;

  // verify sensor does not update / publish data when not active
  sensor->SetActive(false);
  EXPECT_FALSE(sensor->IsActive());
  mgr.RunOnce(std::chrono::seconds(1));
  EXPECT_FALSE(helper.WaitForMessage(std::chrono::seconds(3))) << helper;

  // sensor should update when forced even if it is not active
  mgr.RunOnce(std::chrono::seconds(1), true);
  EXPECT_TRUE(helper.WaitForMessage(std::chrono::seconds(3))) << helper;

  // make the sensor active again and verify data is published
  sensor->SetActive(true);
  EXPECT_TRUE(sensor->IsActive());
  mgr.RunOnce(std::chrono::seconds(2));
  EXPECT_TRUE(helper.WaitForMessage(std::chrono::seconds(3))) << helper;

  // test removing sensor
  // first make sure the sensor objects do exist
  auto sensorId = sensor->Id();
  auto cameraId = sensor->RenderingCamera()->Id();
  EXPECT_EQ(sensor, mgr.Sensor(sensorId));
  EXPECT_EQ(sensor->RenderingCamera(), scene->SensorById(cameraId));
  // remove and check sensor objects no longer exist in both sensors and
  // rendering
  EXPECT_TRUE(mgr.Remove(sensorId));
  EXPECT_EQ(nullptr, mgr.Sensor(sensorId));
  EXPECT_EQ(nullptr, scene->SensorById(cameraId));

  // Clean up
  engine->DestroyScene(scene);
  gz::rendering::unloadEngine(engine->Name());
}

//////////////////////////////////////////////////
TEST_P(CameraSensorTest, ImagesWithBuiltinSDF)
{
  ImagesWithBuiltinSDF(GetParam());
}

//////////////////////////////////////////////////
void CameraSensorTest::ImageFormatLInt8LInt16(const std::string &_renderEngine)
{
  // get the darn test data
  std::string path = gz::common::joinPaths(PROJECT_SOURCE_PATH, "test",
      "sdf", "camera_sensor_l8_l16_builtin.sdf");
  sdf::SDFPtr doc(new sdf::SDF());
  sdf::init(doc);
  ASSERT_TRUE(sdf::readFile(path, doc));
  ASSERT_NE(nullptr, doc->Root());
  ASSERT_TRUE(doc->Root()->HasElement("model"));
  auto modelPtr = doc->Root()->GetElement("model");
  ASSERT_TRUE(modelPtr->HasElement("link"));
  auto linkPtr = modelPtr->GetElement("link");
  ASSERT_TRUE(linkPtr->HasElement("sensor"));
  auto sensorPtrCamera8Bit = linkPtr->GetElement("sensor");
  auto sensorPtrCamera16Bit = linkPtr->GetElement("sensor")->GetNextElement();

  // Setup gz-rendering with an empty scene
  auto *engine = gz::rendering::engine(_renderEngine);
  if (!engine)
  {
    gzdbg << "Engine '" << _renderEngine
              << "' is not supported" << std::endl;
    return;
  }

  gz::rendering::ScenePtr scene = engine->CreateScene("scene");

  // do the test
  gz::sensors::Manager mgr;

  gz::sensors::CameraSensor *sensorCamera8Bit =
      mgr.CreateSensor<gz::sensors::CameraSensor>(sensorPtrCamera8Bit);
  gz::sensors::CameraSensor *sensorCamera16Bit =
      mgr.CreateSensor<gz::sensors::CameraSensor>(sensorPtrCamera16Bit);
  ASSERT_NE(sensorCamera8Bit, nullptr);
  ASSERT_NE(sensorCamera16Bit, nullptr);
  sensorCamera8Bit->SetScene(scene);
  sensorCamera16Bit->SetScene(scene);

  ASSERT_NE(sensorCamera8Bit->RenderingCamera(), nullptr);
  EXPECT_NE(sensorCamera8Bit->Id(), sensorCamera8Bit->RenderingCamera()->Id());
  EXPECT_EQ(256u, sensorCamera8Bit->ImageWidth());
  EXPECT_EQ(256u, sensorCamera8Bit->ImageHeight());

  ASSERT_NE(sensorCamera16Bit->RenderingCamera(), nullptr);
  EXPECT_NE(sensorCamera16Bit->Id(),
            sensorCamera16Bit->RenderingCamera()->Id());
  EXPECT_EQ(512u, sensorCamera16Bit->ImageWidth());
  EXPECT_EQ(512u, sensorCamera16Bit->ImageHeight());

  std::string topicCamera8Bit = "/images_l8";
  WaitForMessageTestHelper<gz::msgs::Image> helper1(topicCamera8Bit);

  std::string topicCamera16Bit = "/images_l16";
  WaitForMessageTestHelper<gz::msgs::Image> helper2(topicCamera16Bit);

  // Update once to create image
  mgr.RunOnce(std::chrono::steady_clock::duration::zero());

  EXPECT_TRUE(helper1.WaitForMessage()) << helper1;
  EXPECT_TRUE(helper2.WaitForMessage()) << helper2;

  g_imgCounter = 0u;

  // subscribe to the camera topic
<<<<<<< HEAD
  gz::transport::Node node;
  node.Subscribe(topicCamera8Bit, &OnGrayscaleImageL8);
  node.Subscribe(topicCamera16Bit, &OnGrayscaleImageL16);
=======
  ignition::transport::Node node;
  node.Subscribe(topic, &OnGrayscale8bitImage);
>>>>>>> bb1c8569

  // wait for a few camera frames
  mgr.RunOnce(std::chrono::steady_clock::duration::zero(), true);

  // run to get image and check image format in callback
  bool done = false;
  int sleep = 0;
  int maxSleep = 10;
  while (!done && sleep++ < maxSleep)
  {
    std::lock_guard<std::mutex> lock(g_mutex);
    done = (g_imgCounter1 > 0 && g_imgCounter2 > 0);
    std::this_thread::sleep_for(std::chrono::milliseconds(100));
  }

  // test removing sensor
  // first make sure the sensor objects do exist
  auto sensorIdCamera8Bit = sensorCamera8Bit->Id();
  auto sensorIdCamera16Bit = sensorCamera16Bit->Id();
  auto cameraId1 = sensorCamera8Bit->RenderingCamera()->Id();
  auto cameraId2 = sensorCamera16Bit->RenderingCamera()->Id();

  EXPECT_EQ(sensorCamera8Bit, mgr.Sensor(sensorIdCamera8Bit));
  EXPECT_EQ(sensorCamera8Bit->RenderingCamera(), scene->SensorById(cameraId1));
  EXPECT_EQ(sensorCamera16Bit, mgr.Sensor(sensorIdCamera16Bit));
  EXPECT_EQ(sensorCamera16Bit->RenderingCamera(), scene->SensorById(cameraId2));
  // remove and check sensor objects no longer exist in both sensors and
  // rendering
  EXPECT_TRUE(mgr.Remove(sensorIdCamera8Bit));
  EXPECT_TRUE(mgr.Remove(sensorIdCamera16Bit));
  EXPECT_EQ(nullptr, mgr.Sensor(sensorIdCamera8Bit));
  EXPECT_EQ(nullptr, mgr.Sensor(sensorIdCamera16Bit));
  EXPECT_EQ(nullptr, scene->SensorById(cameraId1));
  EXPECT_EQ(nullptr, scene->SensorById(cameraId2));

  // Clean up
  engine->DestroyScene(scene);
  gz::rendering::unloadEngine(engine->Name());
}

//////////////////////////////////////////////////
TEST_P(CameraSensorTest, LInt8ImagesWithBuiltinSDF)
{
  gz::common::Console::SetVerbosity(4);
  ImageFormatLInt8LInt16(GetParam());
}

<<<<<<< HEAD
INSTANTIATE_TEST_SUITE_P(CameraSensor, CameraSensorTest,
    RENDER_ENGINE_VALUES, gz::rendering::PrintToStringParam());
=======
//////////////////////////////////////////////////
void CameraSensorTest::ImageFormatLInt16(const std::string &_renderEngine)
{
  // get the darn test data
  std::string path = ignition::common::joinPaths(PROJECT_SOURCE_PATH, "test",
      "sdf", "camera_sensor_l16_builtin.sdf");
  sdf::SDFPtr doc(new sdf::SDF());
  sdf::init(doc);
  ASSERT_TRUE(sdf::readFile(path, doc));
  ASSERT_NE(nullptr, doc->Root());
  ASSERT_TRUE(doc->Root()->HasElement("model"));
  auto modelPtr = doc->Root()->GetElement("model");
  ASSERT_TRUE(modelPtr->HasElement("link"));
  auto linkPtr = modelPtr->GetElement("link");
  ASSERT_TRUE(linkPtr->HasElement("sensor"));
  auto sensorPtr = linkPtr->GetElement("sensor");

  // Setup empty scene
  auto *engine = ignition::rendering::engine(_renderEngine);
  if (!engine)
  {
    igndbg << "Engine '" << _renderEngine
              << "' is not supported" << std::endl;
    return;
  }

  ignition::rendering::ScenePtr scene = engine->CreateScene("scene");

  // do the test
  ignition::sensors::Manager mgr;

  ignition::sensors::CameraSensor *sensor =
      mgr.CreateSensor<ignition::sensors::CameraSensor>(sensorPtr);
  ASSERT_NE(sensor, nullptr);
  sensor->SetScene(scene);

  ASSERT_NE(sensor->RenderingCamera(), nullptr);
  EXPECT_NE(sensor->Id(), sensor->RenderingCamera()->Id());
  EXPECT_EQ(256u, sensor->ImageWidth());
  EXPECT_EQ(256u, sensor->ImageHeight());

  std::string topic = "/images_l16";
  WaitForMessageTestHelper<ignition::msgs::Image> helper(topic);

  // Update once to create image
  mgr.RunOnce(std::chrono::steady_clock::duration::zero());

  EXPECT_TRUE(helper.WaitForMessage()) << helper;

  g_imgCounter = 0u;

  // subscribe to the camera topic
  ignition::transport::Node node;
  node.Subscribe(topic, &OnGrayscale16bitImage);

  // wait for a few camera frames
  mgr.RunOnce(std::chrono::steady_clock::duration::zero(), true);

  // run to get image and check image format in callback
  bool done = false;
  int sleep = 0;
  int maxSleep = 10;
  while (!done && sleep++ < maxSleep)
  {
    std::lock_guard<std::mutex> lock(g_mutex);
    done = (g_imgCounter > 0);
    std::this_thread::sleep_for(std::chrono::milliseconds(100));
  }

  // test removing sensor
  // first make sure the sensor objects do exist
  auto sensorId = sensor->Id();
  auto cameraId = sensor->RenderingCamera()->Id();
  EXPECT_EQ(sensor, mgr.Sensor(sensorId));
  EXPECT_EQ(sensor->RenderingCamera(), scene->SensorById(cameraId));
  // remove and check sensor objects no longer exist in both sensors and
  // rendering
  EXPECT_TRUE(mgr.Remove(sensorId));
  EXPECT_EQ(nullptr, mgr.Sensor(sensorId));
  EXPECT_EQ(nullptr, scene->SensorById(cameraId));

  // Clean up
  engine->DestroyScene(scene);
  ignition::rendering::unloadEngine(engine->Name());
}

//////////////////////////////////////////////////
TEST_P(CameraSensorTest, LInt16ImagesWithBuiltinSDF)
{
  ImageFormatLInt16(GetParam());
}

INSTANTIATE_TEST_CASE_P(CameraSensor, CameraSensorTest,
    RENDER_ENGINE_VALUES, ignition::rendering::PrintToStringParam());

//////////////////////////////////////////////////
int main(int argc, char **argv)
{
  ignition::common::Console::SetVerbosity(4);
  ::testing::InitGoogleTest(&argc, argv);
  return RUN_ALL_TESTS();
}
>>>>>>> bb1c8569
<|MERGE_RESOLUTION|>--- conflicted
+++ resolved
@@ -44,11 +44,7 @@
 unsigned int g_imgCounter1 = 0;
 unsigned int g_imgCounter2 = 0;
 
-<<<<<<< HEAD
 void OnGrayscaleImageL8(const gz::msgs::Image &_msg)
-=======
-void OnGrayscale8bitImage(const ignition::msgs::Image &_msg)
->>>>>>> bb1c8569
 {
   std::lock_guard<std::mutex> lock(g_mutex);
   EXPECT_EQ(gz::msgs::PixelFormatType::L_INT8, _msg.pixel_format_type());
@@ -66,15 +62,6 @@
   g_imgCounter2++;
 }
 
-void OnGrayscale16bitImage(const ignition::msgs::Image &_msg)
-{
-  std::lock_guard<std::mutex> lock(g_mutex);
-  EXPECT_EQ(ignition::msgs::PixelFormatType::L_INT16, _msg.pixel_format_type());
-  EXPECT_EQ(256u, _msg.width());
-  EXPECT_EQ(256u, _msg.height());
-  g_imgCounter++;
-}
-
 class CameraSensorTest: public testing::Test,
   public testing::WithParamInterface<const char *>
 {
@@ -87,16 +74,8 @@
   // Create a Camera sensor from a SDF and gets a image message
   public: void ImagesWithBuiltinSDF(const std::string &_renderEngine);
 
-<<<<<<< HEAD
   // Create 8 bit and 16 bit grayscale camera sensors and verify image format
   public: void ImageFormatLInt8LInt16(const std::string &_renderEngine);
-=======
-  // Create a 8 bit grayscale camera sensor and verify image format
-  public: void ImageFormatLInt8(const std::string &_renderEngine);
-
-  // Create a 16 bit grayscale camera sensor and verify image format
-  public: void ImageFormatLInt16(const std::string &_renderEngine);
->>>>>>> bb1c8569
 };
 
 void CameraSensorTest::ImagesWithBuiltinSDF(const std::string &_renderEngine)
@@ -255,17 +234,10 @@
   EXPECT_TRUE(helper1.WaitForMessage()) << helper1;
   EXPECT_TRUE(helper2.WaitForMessage()) << helper2;
 
-  g_imgCounter = 0u;
-
   // subscribe to the camera topic
-<<<<<<< HEAD
   gz::transport::Node node;
   node.Subscribe(topicCamera8Bit, &OnGrayscaleImageL8);
   node.Subscribe(topicCamera16Bit, &OnGrayscaleImageL16);
-=======
-  ignition::transport::Node node;
-  node.Subscribe(topic, &OnGrayscale8bitImage);
->>>>>>> bb1c8569
 
   // wait for a few camera frames
   mgr.RunOnce(std::chrono::steady_clock::duration::zero(), true);
@@ -307,116 +279,11 @@
 }
 
 //////////////////////////////////////////////////
-TEST_P(CameraSensorTest, LInt8ImagesWithBuiltinSDF)
+TEST_P(CameraSensorTest, LInt8LInt16ImagesWithBuiltinSDF)
 {
   gz::common::Console::SetVerbosity(4);
   ImageFormatLInt8LInt16(GetParam());
 }
 
-<<<<<<< HEAD
 INSTANTIATE_TEST_SUITE_P(CameraSensor, CameraSensorTest,
-    RENDER_ENGINE_VALUES, gz::rendering::PrintToStringParam());
-=======
-//////////////////////////////////////////////////
-void CameraSensorTest::ImageFormatLInt16(const std::string &_renderEngine)
-{
-  // get the darn test data
-  std::string path = ignition::common::joinPaths(PROJECT_SOURCE_PATH, "test",
-      "sdf", "camera_sensor_l16_builtin.sdf");
-  sdf::SDFPtr doc(new sdf::SDF());
-  sdf::init(doc);
-  ASSERT_TRUE(sdf::readFile(path, doc));
-  ASSERT_NE(nullptr, doc->Root());
-  ASSERT_TRUE(doc->Root()->HasElement("model"));
-  auto modelPtr = doc->Root()->GetElement("model");
-  ASSERT_TRUE(modelPtr->HasElement("link"));
-  auto linkPtr = modelPtr->GetElement("link");
-  ASSERT_TRUE(linkPtr->HasElement("sensor"));
-  auto sensorPtr = linkPtr->GetElement("sensor");
-
-  // Setup empty scene
-  auto *engine = ignition::rendering::engine(_renderEngine);
-  if (!engine)
-  {
-    igndbg << "Engine '" << _renderEngine
-              << "' is not supported" << std::endl;
-    return;
-  }
-
-  ignition::rendering::ScenePtr scene = engine->CreateScene("scene");
-
-  // do the test
-  ignition::sensors::Manager mgr;
-
-  ignition::sensors::CameraSensor *sensor =
-      mgr.CreateSensor<ignition::sensors::CameraSensor>(sensorPtr);
-  ASSERT_NE(sensor, nullptr);
-  sensor->SetScene(scene);
-
-  ASSERT_NE(sensor->RenderingCamera(), nullptr);
-  EXPECT_NE(sensor->Id(), sensor->RenderingCamera()->Id());
-  EXPECT_EQ(256u, sensor->ImageWidth());
-  EXPECT_EQ(256u, sensor->ImageHeight());
-
-  std::string topic = "/images_l16";
-  WaitForMessageTestHelper<ignition::msgs::Image> helper(topic);
-
-  // Update once to create image
-  mgr.RunOnce(std::chrono::steady_clock::duration::zero());
-
-  EXPECT_TRUE(helper.WaitForMessage()) << helper;
-
-  g_imgCounter = 0u;
-
-  // subscribe to the camera topic
-  ignition::transport::Node node;
-  node.Subscribe(topic, &OnGrayscale16bitImage);
-
-  // wait for a few camera frames
-  mgr.RunOnce(std::chrono::steady_clock::duration::zero(), true);
-
-  // run to get image and check image format in callback
-  bool done = false;
-  int sleep = 0;
-  int maxSleep = 10;
-  while (!done && sleep++ < maxSleep)
-  {
-    std::lock_guard<std::mutex> lock(g_mutex);
-    done = (g_imgCounter > 0);
-    std::this_thread::sleep_for(std::chrono::milliseconds(100));
-  }
-
-  // test removing sensor
-  // first make sure the sensor objects do exist
-  auto sensorId = sensor->Id();
-  auto cameraId = sensor->RenderingCamera()->Id();
-  EXPECT_EQ(sensor, mgr.Sensor(sensorId));
-  EXPECT_EQ(sensor->RenderingCamera(), scene->SensorById(cameraId));
-  // remove and check sensor objects no longer exist in both sensors and
-  // rendering
-  EXPECT_TRUE(mgr.Remove(sensorId));
-  EXPECT_EQ(nullptr, mgr.Sensor(sensorId));
-  EXPECT_EQ(nullptr, scene->SensorById(cameraId));
-
-  // Clean up
-  engine->DestroyScene(scene);
-  ignition::rendering::unloadEngine(engine->Name());
-}
-
-//////////////////////////////////////////////////
-TEST_P(CameraSensorTest, LInt16ImagesWithBuiltinSDF)
-{
-  ImageFormatLInt16(GetParam());
-}
-
-INSTANTIATE_TEST_CASE_P(CameraSensor, CameraSensorTest,
-    RENDER_ENGINE_VALUES, ignition::rendering::PrintToStringParam());
-
-//////////////////////////////////////////////////
-int main(int argc, char **argv)
-{
-  ignition::common::Console::SetVerbosity(4);
-  ::testing::InitGoogleTest(&argc, argv);
-  return RUN_ALL_TESTS();
-}
->>>>>>> bb1c8569
+    RENDER_ENGINE_VALUES, gz::rendering::PrintToStringParam());